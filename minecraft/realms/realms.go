--- conflicted
+++ resolved
@@ -20,15 +20,6 @@
 }
 
 // NewClient returns a new Client instance with the supplied token source for authentication.
-<<<<<<< HEAD
-func NewClient(src oauth2.TokenSource, client *http.Client) *Client {
-	if client == nil {
-		client = http.DefaultClient
-	}
-	return &Client{
-		tokenSrc:   src,
-		httpClient: client,
-=======
 // If httpClient is nil, http.DefaultClient will be used to request the realms api.
 func NewClient(src oauth2.TokenSource, httpClient *http.Client) *Client {
 	if httpClient == nil {
@@ -37,7 +28,6 @@
 	return &Client{
 		tokenSrc:   src,
 		httpClient: httpClient,
->>>>>>> c70dd8dc
 	}
 }
 
