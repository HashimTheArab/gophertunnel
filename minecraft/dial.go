package minecraft

import (
	"bytes"
	"context"
	"crypto/ecdsa"
	"crypto/elliptic"
	cryptorand "crypto/rand"
	_ "embed"
	"encoding/base64"
	"encoding/hex"
	"encoding/json"
	"errors"
	"fmt"
	"log/slog"
	"math/rand"
	"net"
<<<<<<< HEAD
=======
	"net/http"
>>>>>>> 4037f236
	"strconv"
	"strings"
	"time"

	"github.com/go-jose/go-jose/v4"
	"github.com/go-jose/go-jose/v4/jwt"
	"github.com/google/uuid"
	"github.com/sandertv/gophertunnel/minecraft/auth"
	"github.com/sandertv/gophertunnel/minecraft/internal"
	"github.com/sandertv/gophertunnel/minecraft/protocol"
	"github.com/sandertv/gophertunnel/minecraft/protocol/login"
	"github.com/sandertv/gophertunnel/minecraft/protocol/packet"
	"golang.org/x/oauth2"
)

// Dialer allows specifying specific settings for connection to a Minecraft server.
// The zero value of Dialer is used for the package level Dial function.
type Dialer struct {
	// ErrorLog is a log.Logger that errors that occur during packet handling of
	// servers are written to. By default, errors are not logged.
	ErrorLog *slog.Logger

	// ClientData is the client data used to login to the server with. It includes fields such as the skin,
	// locale and UUIDs unique to the client. If empty, a default is sent produced using defaultClientData().
	ClientData login.ClientData
	// IdentityData is the identity data used to login to the server with. It includes the username, UUID and
	// XUID of the player.
	// The IdentityData object is obtained using Minecraft auth if Email and Password are set. If not, the
	// object provided here is used, or a default one if left empty.
	IdentityData login.IdentityData

	// TokenSource is the source for Microsoft Live Connect tokens. If set to a non-nil oauth2.TokenSource,
	// this field is used to obtain tokens which in turn are used to authenticate to XBOX Live.
	// The minecraft/auth package provides an oauth2.TokenSource implementation (auth.tokenSource) to use
	// device auth to login.
	// If TokenSource is nil, the connection will not use authentication.
	TokenSource oauth2.TokenSource

	// PacketFunc is called whenever a packet is read from or written to the connection returned when using
	// Dialer.Dial(). It includes packets that are otherwise covered in the connection sequence, such as the
	// Login packet. The function is called with the header of the packet and its raw payload, the address
	// from which the packet originated, and the destination address.
	PacketFunc func(header packet.Header, payload []byte, src, dst net.Addr)

	// DownloadResourcePack is called individually for every texture and behaviour pack sent by the connection when
	// using Dialer.Dial(), and can be used to stop the pack from being downloaded. The function is called with the UUID
	// and version of the resource pack, the number of the current pack being downloaded, and the total amount of packs.
	// The boolean returned determines if the pack will be downloaded or not.
	DownloadResourcePack func(id uuid.UUID, version string, current, total int) bool

	// DisconnectOnUnknownPackets specifies if the connection should disconnect if packets received are not present
	// in the packet pool. If true, such packets lead to the connection being closed immediately.
	// If set to false, the packets will be returned as a packet.Unknown.
	DisconnectOnUnknownPackets bool

	// DisconnectOnInvalidPackets specifies if invalid packets (either too few bytes or too many bytes) should be
	// allowed. If true, such packets lead to the connection being closed immediately. If false,
	// packets with too many bytes will be returned while packets with too few bytes will be skipped.
	DisconnectOnInvalidPackets bool

	// Protocol is the Protocol version used to communicate with the target server. By default, this field is
	// set to the current protocol as implemented in the minecraft/protocol package. Note that packets written
	// to and read from the Conn are always any of those found in the protocol/packet package, as packets
	// are converted from and to this Protocol.
	Protocol Protocol

	// FlushRate is the rate at which packets sent are flushed. Packets are buffered for a duration up to
	// FlushRate and are compressed/encrypted together to improve compression ratios. The lower this
	// time.Duration, the lower the latency but the less efficient both network and cpu wise.
	// The default FlushRate (when set to 0) is time.Second/20. If FlushRate is set negative, packets
	// will not be flushed automatically. In this case, calling `(*Conn).Flush()` is required after any
	// calls to `(*Conn).Write()` or `(*Conn).WritePacket()` to send the packets over network.
	FlushRate time.Duration

	// EnableClientCache, if set to true, enables the client blob cache for the client. This means that the
	// server will send chunks as blobs, which may be saved by the client so that chunks don't have to be
	// transmitted every time, resulting in less network transmission.
	EnableClientCache bool

	// KeepXBLIdentityData, if set to true, enables passing XUID and title ID to the target server
	// if the authentication token is not set. This is technically not valid and some servers might kick
	// the client when an XUID is present without logging in.
	// For getting this to work with BDS, authentication should be disabled.
	KeepXBLIdentityData bool

	// RequestClient is the HTTP client used to make requests to the Microsoft authentication servers. If nil,
	// http.DefaultClient is used. This can be used to provide a timeout or proxy settings to the client.
	RequestClient *http.Client
}

// Dial dials a Minecraft connection to the address passed over the network passed. The network is typically
// "raknet". A Conn is returned which may be used to receive packets from and send packets to.
//
// A zero value of a Dialer struct is used to initiate the connection. A custom Dialer may be used to specify
// additional behaviour.
func Dial(network, address string) (*Conn, error) {
	var d Dialer
	return d.Dial(network, address)
}

// DialTimeout dials a Minecraft connection to the address passed over the network passed. The network is
// typically "raknet". A Conn is returned which may be used to receive packets from and send packets to.
// If a connection is not established before the timeout ends, DialTimeout returns an error.
// DialTimeout uses a zero value of Dialer to initiate the connection.
func DialTimeout(network, address string, timeout time.Duration) (*Conn, error) {
	var d Dialer
	return d.DialTimeout(network, address, timeout)
}

// DialContext dials a Minecraft connection to the address passed over the network passed. The network is
// typically "raknet". A Conn is returned which may be used to receive packets from and send packets to.
// If a connection is not established before the context passed is cancelled, DialContext returns an error.
// DialContext uses a zero value of Dialer to initiate the connection.
func DialContext(ctx context.Context, network, address string) (*Conn, error) {
	var d Dialer
	return d.DialContext(ctx, network, address)
}

// Dial dials a Minecraft connection to the address passed over the network passed. The network is typically
// "raknet". A Conn is returned which may be used to receive packets from and send packets to.
func (d Dialer) Dial(network, address string) (*Conn, error) {
	ctx, cancel := context.WithTimeout(context.Background(), time.Second*30)
	defer cancel()
	return d.DialContext(ctx, network, address)
}

// DialTimeout dials a Minecraft connection to the address passed over the network passed. The network is
// typically "raknet". A Conn is returned which may be used to receive packets from and send packets to.
// If a connection is not established before the timeout ends, DialTimeout returns an error.
func (d Dialer) DialTimeout(network, address string, timeout time.Duration) (*Conn, error) {
	ctx, cancel := context.WithTimeout(context.Background(), timeout)
	defer cancel()
	return d.DialContext(ctx, network, address)
}

type DialOption func(*dialOptions)

type dialOptions struct {
	chainData string
	key       *ecdsa.PrivateKey
}

func WithChainData(chainData string, key *ecdsa.PrivateKey) DialOption {
	return func(opts *dialOptions) {
		opts.chainData = chainData
		opts.key = key
	}
}

// DialContext dials a Minecraft connection to the address passed over the network passed. The network is
// typically "raknet". A Conn is returned which may be used to receive packets from and send packets to.
// If a connection is not established before the context passed is cancelled, DialContext returns an error.
func (d Dialer) DialContext(ctx context.Context, network, address string, opts ...DialOption) (conn *Conn, err error) {
	if d.ErrorLog == nil {
		d.ErrorLog = slog.New(internal.DiscardHandler{})
	}
	if d.RequestClient == nil {
		d.RequestClient = http.DefaultClient
	}
	d.ErrorLog = d.ErrorLog.With("src", "dialer")
	if d.Protocol == nil {
		d.Protocol = DefaultProtocol
	}
	if d.FlushRate == 0 {
		d.FlushRate = time.Second / 20
	}

<<<<<<< HEAD
	key, err := ecdsa.GenerateKey(elliptic.P384(), cryptorand.Reader)
	if err != nil {
		return nil, &net.OpError{Op: "dial", Net: "minecraft", Err: fmt.Errorf("generating ECDSA key: %w", err)}
	}
=======
	options := &dialOptions{}
	for _, opt := range opts {
		opt(options)
	}

	var key *ecdsa.PrivateKey
	if options.key != nil {
		key = options.key
	} else {
		key, err = ecdsa.GenerateKey(elliptic.P384(), cryptorand.Reader)
		if err != nil {
			return nil, &net.OpError{Op: "dial", Net: "minecraft", Err: fmt.Errorf("generating ECDSA key: %w", err)}
		}
	}

>>>>>>> 4037f236
	var chainData string
	if options.chainData != "" {
		identityData, err := readChainIdentityData([]byte(options.chainData))
		if err != nil {
			return nil, &net.OpError{Op: "dial", Net: "minecraft", Err: err}
		}
		d.IdentityData = identityData
	} else if d.TokenSource != nil {
		chainData, err = AuthChain(ctx, d.TokenSource, key, d.RequestClient)
		if err != nil {
			return nil, &net.OpError{Op: "dial", Net: "minecraft", Err: err}
		}
		identityData, err := readChainIdentityData([]byte(chainData))
		if err != nil {
			return nil, &net.OpError{Op: "dial", Net: "minecraft", Err: err}
		}
		d.IdentityData = identityData
	}

	n, ok := networkByID(network, d.ErrorLog)
	if !ok {
		return nil, &net.OpError{Op: "dial", Net: "minecraft", Err: fmt.Errorf("dial: no network under id %v", network)}
	}

	var pong []byte
	var netConn net.Conn
	if pong, err = n.PingContext(ctx, address); err == nil {
		netConn, err = n.DialContext(ctx, addressWithPongPort(pong, address))
	} else {
		netConn, err = n.DialContext(ctx, address)
	}
	if err != nil {
		return nil, err
	}

	conn = newConn(netConn, key, d.ErrorLog, d.Protocol, d.FlushRate, false)
	conn.pool = conn.proto.Packets(false)
	conn.identityData = d.IdentityData
	conn.clientData = d.ClientData
	conn.packetFunc = d.PacketFunc
	conn.downloadResourcePack = d.DownloadResourcePack
	conn.cacheEnabled = d.EnableClientCache
	conn.disconnectOnInvalidPacket = d.DisconnectOnInvalidPackets
	conn.disconnectOnUnknownPacket = d.DisconnectOnUnknownPackets

	defaultIdentityData(&conn.identityData)
	defaultClientData(address, conn.identityData.DisplayName, &conn.clientData)

	var request []byte
	if d.TokenSource == nil {
		// We haven't logged into the user's XBL account. We create a login request with only one token
		// holding the identity data set in the Dialer after making sure we clear data from the identity data
		// that is only present when logged in.
		if !d.KeepXBLIdentityData {
			clearXBLIdentityData(&conn.identityData)
		}
		request = login.EncodeOffline(conn.identityData, conn.clientData, key)
	} else {
		// We login as an Android device and this will show up in the 'titleId' field in the JWT chain, which
		// we can't edit. We just enforce Android data for logging in.
		setAndroidData(&conn.clientData)

		request = login.Encode(chainData, conn.clientData, key)
		identityData, _, _, _ := login.Parse(request)
		// If we got the identity data from Minecraft auth, we need to make sure we set it in the Conn too, as
		// we are not aware of the identity data ourselves yet.
		conn.identityData = identityData
	}

	readyForLogin, connected := make(chan struct{}), make(chan struct{})
	ctx, cancel := context.WithCancelCause(ctx)
	go listenConn(conn, readyForLogin, connected, cancel)

	conn.expect(packet.IDNetworkSettings, packet.IDPlayStatus)
	if err := conn.WritePacket(&packet.RequestNetworkSettings{ClientProtocol: d.Protocol.ID()}); err != nil {
		return nil, conn.wrap(fmt.Errorf("send request network settings: %w", err), "dial")
	}
	_ = conn.Flush()

	select {
	case <-ctx.Done():
		return nil, conn.wrap(context.Cause(ctx), "dial")
	case <-conn.ctx.Done():
		return nil, conn.closeErr("dial")
	case <-readyForLogin:
		// We've received our network settings, so we can now send our login request.
		conn.expect(packet.IDServerToClientHandshake, packet.IDPlayStatus)
		if err := conn.WritePacket(&packet.Login{ConnectionRequest: request, ClientProtocol: d.Protocol.ID()}); err != nil {
			return nil, conn.wrap(fmt.Errorf("send login: %w", err), "dial")
		}
		_ = conn.Flush()

		select {
		case <-ctx.Done():
			return nil, conn.wrap(context.Cause(ctx), "dial")
		case <-conn.ctx.Done():
			return nil, conn.closeErr("dial")
		case <-connected:
			// We've connected successfully. We return the connection and no error.
			return conn, nil
		}
	}
}

// readChainIdentityData reads a login.IdentityData from the Mojang chain
// obtained through authentication.
func readChainIdentityData(chainData []byte) (login.IdentityData, error) {
	chain := struct{ Chain []string }{}
	if err := json.Unmarshal(chainData, &chain); err != nil {
		return login.IdentityData{}, fmt.Errorf("read chain: read json: %w", err)
	}
	data := chain.Chain[1]
	claims := struct {
		ExtraData login.IdentityData `json:"extraData"`
	}{}
	tok, err := jwt.ParseSigned(data, []jose.SignatureAlgorithm{jose.ES384})
	if err != nil {
		return login.IdentityData{}, fmt.Errorf("read chain: parse jwt: %w", err)
	}
	if err := tok.UnsafeClaimsWithoutVerification(&claims); err != nil {
		return login.IdentityData{}, fmt.Errorf("read chain: read claims: %w", err)
	}
	if claims.ExtraData.Identity == "" {
		return login.IdentityData{}, fmt.Errorf("read chain: no extra data found")
	}
	return claims.ExtraData, nil
}

// listenConn listens on the connection until it is closed on another goroutine. The channel passed will
// receive a value once the connection is logged in.
func listenConn(conn *Conn, readyForLogin, connected chan struct{}, cancel context.CancelCauseFunc) {
	defer func() {
		_ = conn.Close()
	}()
	cancelContext := true
	for {
		// We finally arrived at the packet decoding loop. We constantly decode packets that arrive
		// and push them to the Conn so that they may be processed.
		packets, err := conn.dec.Decode()
		if err != nil {
			if !errors.Is(err, net.ErrClosed) {
				if cancelContext {
					cancel(err)
				} else {
					conn.log.Error(err.Error())
				}
			}
			return
		}
		for _, data := range packets {
			loggedInBefore, readyToLoginBefore := conn.loggedIn, conn.readyToLogin
			if err := conn.receive(data); err != nil {
				if cancelContext {
					cancel(err)
				} else {
					conn.log.Error(err.Error())
				}
				return
			}
			if !readyToLoginBefore && conn.readyToLogin {
				// This is the signal that the connection is ready to login, so we put a value in the channel so that
				// it may be detected.
				readyForLogin <- struct{}{}
			}
			if !loggedInBefore && conn.loggedIn {
				// This is the signal that the connection was considered logged in, so we put a value in the channel so
				// that it may be detected.
				cancelContext = false
				connected <- struct{}{}
			}
		}
	}
}

// AuthChain requests the Minecraft auth JWT chain using the credentials passed. If successful, an encoded
// chain ready to be put in a login request is returned.
func AuthChain(ctx context.Context, src oauth2.TokenSource, key *ecdsa.PrivateKey, c *http.Client) (string, error) {
	if c.Transport == nil {
		c.Transport = &http.Transport{}
	}
	// Obtain the Live token, and using that the XSTS token.
	liveToken, err := src.Token()
	if err != nil {
		return "", fmt.Errorf("request Live Connect token: %w", err)
	}
	xsts, err := auth.RequestXBLToken(ctx, liveToken, "https://multiplayer.minecraft.net/", c)
	if err != nil {
		return "", fmt.Errorf("request XBOX Live token: %w", err)
	}

	// Obtain the raw chain data using the
	chain, err := auth.RequestMinecraftChain(ctx, xsts, key, c)
	if err != nil {
		return "", fmt.Errorf("request Minecraft auth chain: %w", err)
	}
	return chain, nil
}

//go:embed skin_resource_patch.json
var skinResourcePatch []byte

//go:embed skin_geometry.json
var skinGeometry []byte

// defaultClientData edits the ClientData passed to have defaults set to all fields that were left unchanged.
func defaultClientData(address, username string, d *login.ClientData) {
	if d.ServerAddress == "" {
		d.ServerAddress = address
	}
	d.ThirdPartyName = username
	if d.DeviceOS == 0 {
		d.DeviceOS = protocol.DeviceAndroid
	}
	if d.DefaultInputMode == 0 {
		d.DefaultInputMode = packet.InputModeTouch
	}
	if d.CurrentInputMode == 0 {
		d.CurrentInputMode = packet.InputModeTouch
	}
	if d.GameVersion == "" {
		d.GameVersion = protocol.CurrentVersion
	}
	if d.ClientRandomID == 0 {
		d.ClientRandomID = rand.Int63()
	}
	if d.DeviceID == "" {
		d.DeviceID = uuid.New().String()
	}
	if d.LanguageCode == "" {
		d.LanguageCode = "en_GB"
	}
	if d.PlayFabID == "" {
		id := make([]byte, 8)
		_, _ = cryptorand.Read(id)
		d.PlayFabID = hex.EncodeToString(id)
	}
	if d.AnimatedImageData == nil {
		d.AnimatedImageData = make([]login.SkinAnimation, 0)
	}
	if d.PersonaPieces == nil {
		d.PersonaPieces = make([]login.PersonaPiece, 0)
	}
	if d.PieceTintColours == nil {
		d.PieceTintColours = make([]login.PersonaPieceTintColour, 0)
	}
	if d.SelfSignedID == "" {
		d.SelfSignedID = uuid.New().String()
	}
	if d.SkinID == "" {
		d.SkinID = uuid.New().String()
	}
	if d.SkinData == "" {
		d.SkinData = base64.StdEncoding.EncodeToString(bytes.Repeat([]byte{0, 0, 0, 255}, 32*64))
		d.SkinImageHeight = 32
		d.SkinImageWidth = 64
	}
	if d.SkinResourcePatch == "" {
		d.SkinResourcePatch = base64.StdEncoding.EncodeToString(skinResourcePatch)
	}
	if d.SkinGeometry == "" {
		d.SkinGeometry = base64.StdEncoding.EncodeToString(skinGeometry)
	}
	if d.SkinGeometryVersion == "" {
		d.SkinGeometryVersion = base64.StdEncoding.EncodeToString([]byte("0.0.0"))
	}
}

// setAndroidData ensures the login.ClientData passed matches settings you would see on an Android device.
func setAndroidData(data *login.ClientData) {
	//data.DeviceOS = protocol.DeviceAndroid this is also not good for lunar
	data.GameVersion = protocol.CurrentVersion
}

// clearXBLIdentityData clears data from the login.IdentityData that is only set when a player is logged into
// XBOX Live.
func clearXBLIdentityData(data *login.IdentityData) {
	data.XUID = ""
	data.TitleID = ""
}

// defaultIdentityData edits the IdentityData passed to have defaults set to all fields that were left
// unchanged.
func defaultIdentityData(data *login.IdentityData) {
	if data.Identity == "" {
		data.Identity = uuid.New().String()
	}
	if data.DisplayName == "" {
		data.DisplayName = "Steve"
	}
}

// splitPong splits the pong data passed by ;, taking into account escaping these.
func splitPong(s string) []string {
	var runes []rune
	var tokens []string
	inEscape := false
	for _, r := range s {
		switch {
		case r == '\\':
			inEscape = true
		case r == ';':
			tokens = append(tokens, string(runes))
			runes = runes[:0]
		case inEscape:
			inEscape = false
			fallthrough
		default:
			runes = append(runes, r)
		}
	}
	return append(tokens, string(runes))
}

// addressWithPongPort parses the redirect IPv4 port from the pong and returns the address passed with the port
// found if present, or the original address if not.
func addressWithPongPort(pong []byte, address string) string {
	frag := splitPong(string(pong))
	if len(frag) > 10 {
		portStr := frag[10]
		port, err := strconv.Atoi(portStr)
		// Vanilla (realms, in particular) will sometimes send port 19132 when you ping a port that isn't 19132 already,
		// but we should ignore that.
		if err != nil || port == 19132 {
			return address
		}
		// Remove the port from the address.
		addressParts := strings.Split(address, ":")
		address = strings.Join(strings.Split(address, ":")[:len(addressParts)-1], ":")
		return address + ":" + portStr
	}
	return address
}<|MERGE_RESOLUTION|>--- conflicted
+++ resolved
@@ -15,10 +15,8 @@
 	"log/slog"
 	"math/rand"
 	"net"
-<<<<<<< HEAD
-=======
 	"net/http"
->>>>>>> 4037f236
+
 	"strconv"
 	"strings"
 	"time"
@@ -186,12 +184,6 @@
 		d.FlushRate = time.Second / 20
 	}
 
-<<<<<<< HEAD
-	key, err := ecdsa.GenerateKey(elliptic.P384(), cryptorand.Reader)
-	if err != nil {
-		return nil, &net.OpError{Op: "dial", Net: "minecraft", Err: fmt.Errorf("generating ECDSA key: %w", err)}
-	}
-=======
 	options := &dialOptions{}
 	for _, opt := range opts {
 		opt(options)
@@ -207,7 +199,6 @@
 		}
 	}
 
->>>>>>> 4037f236
 	var chainData string
 	if options.chainData != "" {
 		identityData, err := readChainIdentityData([]byte(options.chainData))
