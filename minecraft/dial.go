package minecraft

import (
	"bytes"
	"context"
	"crypto/ecdsa"
	"crypto/elliptic"
	cryptorand "crypto/rand"
	_ "embed"
	"encoding/base64"
	"encoding/hex"
	"encoding/json"
	"errors"
	"fmt"
	"log/slog"
	"math/rand"
	"net"
<<<<<<< HEAD
	"net/http"
=======
>>>>>>> 58fa3245
	"strconv"
	"strings"
	"time"

	"github.com/go-jose/go-jose/v4"
	"github.com/go-jose/go-jose/v4/jwt"
	"github.com/google/uuid"
	"github.com/sandertv/gophertunnel/minecraft/auth"
	"github.com/sandertv/gophertunnel/minecraft/internal"
	"github.com/sandertv/gophertunnel/minecraft/protocol"
	"github.com/sandertv/gophertunnel/minecraft/protocol/login"
	"github.com/sandertv/gophertunnel/minecraft/protocol/packet"
	"golang.org/x/oauth2"
)

// Dialer allows specifying specific settings for connection to a Minecraft server.
// The zero value of Dialer is used for the package level Dial function.
type Dialer struct {
	// ErrorLog is a log.Logger that errors that occur during packet handling of
	// servers are written to. By default, errors are not logged.
	ErrorLog *slog.Logger

	// ClientData is the client data used to login to the server with. It includes fields such as the skin,
	// locale and UUIDs unique to the client. If empty, a default is sent produced using defaultClientData().
	ClientData login.ClientData
	// IdentityData is the identity data used to login to the server with. It includes the username, UUID and
	// XUID of the player.
	// The IdentityData object is obtained using Minecraft auth if Email and Password are set. If not, the
	// object provided here is used, or a default one if left empty.
	IdentityData login.IdentityData

	// TokenSource is the source for Microsoft Live Connect tokens. If set to a non-nil oauth2.TokenSource,
	// this field is used to obtain tokens which in turn are used to authenticate to XBOX Live.
	// The minecraft/auth package provides an oauth2.TokenSource implementation (auth.tokenSource) to use
	// device auth to login.
	// If TokenSource is nil, the connection will not use authentication.
	TokenSource oauth2.TokenSource

	// PacketFunc is called whenever a packet is read from or written to the connection returned when using
	// Dialer.Dial(). It includes packets that are otherwise covered in the connection sequence, such as the
	// Login packet. The function is called with the header of the packet and its raw payload, the address
	// from which the packet originated, and the destination address.
	PacketFunc func(header packet.Header, payload []byte, src, dst net.Addr)

	// DownloadResourcePack is called individually for every texture and behaviour pack sent by the connection when
	// using Dialer.Dial(), and can be used to stop the pack from being downloaded. The function is called with the UUID
	// and version of the resource pack, the number of the current pack being downloaded, and the total amount of packs.
	// The boolean returned determines if the pack will be downloaded or not.
	DownloadResourcePack func(id uuid.UUID, version string, current, total int) bool

	// DisconnectOnUnknownPackets specifies if the connection should disconnect if packets received are not present
	// in the packet pool. If true, such packets lead to the connection being closed immediately.
	// If set to false, the packets will be returned as a packet.Unknown.
	DisconnectOnUnknownPackets bool

	// DisconnectOnInvalidPackets specifies if invalid packets (either too few bytes or too many bytes) should be
	// allowed. If true, such packets lead to the connection being closed immediately. If false,
	// packets with too many bytes will be returned while packets with too few bytes will be skipped.
	DisconnectOnInvalidPackets bool

	// Protocol is the Protocol version used to communicate with the target server. By default, this field is
	// set to the current protocol as implemented in the minecraft/protocol package. Note that packets written
	// to and read from the Conn are always any of those found in the protocol/packet package, as packets
	// are converted from and to this Protocol.
	Protocol Protocol

	// FlushRate is the rate at which packets sent are flushed. Packets are buffered for a duration up to
	// FlushRate and are compressed/encrypted together to improve compression ratios. The lower this
	// time.Duration, the lower the latency but the less efficient both network and cpu wise.
	// The default FlushRate (when set to 0) is time.Second/20. If FlushRate is set negative, packets
	// will not be flushed automatically. In this case, calling `(*Conn).Flush()` is required after any
	// calls to `(*Conn).Write()` or `(*Conn).WritePacket()` to send the packets over network.
	FlushRate time.Duration

	// EnableClientCache, if set to true, enables the client blob cache for the client. This means that the
	// server will send chunks as blobs, which may be saved by the client so that chunks don't have to be
	// transmitted every time, resulting in less network transmission.
	EnableClientCache bool

	// KeepXBLIdentityData, if set to true, enables passing XUID and title ID to the target server
	// if the authentication token is not set. This is technically not valid and some servers might kick
	// the client when an XUID is present without logging in.
	// For getting this to work with BDS, authentication should be disabled.
	KeepXBLIdentityData bool

	// RequestClient is the HTTP client used to make requests to the Microsoft authentication servers. If nil,
	// http.DefaultClient is used. This can be used to provide a timeout or proxy settings to the client.
	RequestClient *http.Client
}

// Dial dials a Minecraft connection to the address passed over the network passed. The network is typically
// "raknet". A Conn is returned which may be used to receive packets from and send packets to.
//
// A zero value of a Dialer struct is used to initiate the connection. A custom Dialer may be used to specify
// additional behaviour.
func Dial(network, address string) (*Conn, error) {
	var d Dialer
	return d.Dial(network, address)
}

// DialTimeout dials a Minecraft connection to the address passed over the network passed. The network is
// typically "raknet". A Conn is returned which may be used to receive packets from and send packets to.
// If a connection is not established before the timeout ends, DialTimeout returns an error.
// DialTimeout uses a zero value of Dialer to initiate the connection.
func DialTimeout(network, address string, timeout time.Duration) (*Conn, error) {
	var d Dialer
	return d.DialTimeout(network, address, timeout)
}

// DialContext dials a Minecraft connection to the address passed over the network passed. The network is
// typically "raknet". A Conn is returned which may be used to receive packets from and send packets to.
// If a connection is not established before the context passed is cancelled, DialContext returns an error.
// DialContext uses a zero value of Dialer to initiate the connection.
func DialContext(ctx context.Context, network, address string) (*Conn, error) {
	var d Dialer
	return d.DialContext(ctx, network, address)
}

// Dial dials a Minecraft connection to the address passed over the network passed. The network is typically
// "raknet". A Conn is returned which may be used to receive packets from and send packets to.
func (d Dialer) Dial(network, address string) (*Conn, error) {
	ctx, cancel := context.WithTimeout(context.Background(), time.Second*30)
	defer cancel()
	return d.DialContext(ctx, network, address)
}

// DialTimeout dials a Minecraft connection to the address passed over the network passed. The network is
// typically "raknet". A Conn is returned which may be used to receive packets from and send packets to.
// If a connection is not established before the timeout ends, DialTimeout returns an error.
func (d Dialer) DialTimeout(network, address string, timeout time.Duration) (*Conn, error) {
	ctx, cancel := context.WithTimeout(context.Background(), timeout)
	defer cancel()
	return d.DialContext(ctx, network, address)
}

type DialOption func(*dialOptions)

type dialOptions struct {
	chainData string
	key       *ecdsa.PrivateKey
}

func WithChainData(chainData string, key *ecdsa.PrivateKey) DialOption {
	return func(opts *dialOptions) {
		opts.chainData = chainData
		opts.key = key
	}
}

// DialContext dials a Minecraft connection to the address passed over the network passed. The network is
// typically "raknet". A Conn is returned which may be used to receive packets from and send packets to.
// If a connection is not established before the context passed is cancelled, DialContext returns an error.
func (d Dialer) DialContext(ctx context.Context, network, address string, opts ...DialOption) (conn *Conn, err error) {
	if d.ErrorLog == nil {
		d.ErrorLog = slog.New(internal.DiscardHandler{})
	}
	if d.RequestClient == nil {
		d.RequestClient = http.DefaultClient
	}
	d.ErrorLog = d.ErrorLog.With("src", "dialer")
	if d.Protocol == nil {
		d.Protocol = DefaultProtocol
	}
	if d.FlushRate == 0 {
		d.FlushRate = time.Second / 20
	}

<<<<<<< HEAD
	options := &dialOptions{}
	for _, opt := range opts {
		opt(options)
	}

	var key *ecdsa.PrivateKey
	if options.key != nil {
		key = options.key
	} else {
		key, _ = ecdsa.GenerateKey(elliptic.P384(), cryptorand.Reader)
	}

=======
	key, err := ecdsa.GenerateKey(elliptic.P384(), cryptorand.Reader)
	if err != nil {
		return nil, &net.OpError{Op: "dial", Net: "minecraft", Err: fmt.Errorf("generating ECDSA key: %w", err)}
	}
>>>>>>> 58fa3245
	var chainData string
	if options.chainData != "" {
		identityData, err := readChainIdentityData([]byte(options.chainData))
		if err != nil {
			return nil, &net.OpError{Op: "dial", Net: "minecraft", Err: err}
		}
		d.IdentityData = identityData
	} else if d.TokenSource != nil {
		chainData, err = AuthChain(ctx, d.TokenSource, key, d.RequestClient)
		if err != nil {
			return nil, &net.OpError{Op: "dial", Net: "minecraft", Err: err}
		}
		identityData, err := readChainIdentityData([]byte(chainData))
		if err != nil {
			return nil, &net.OpError{Op: "dial", Net: "minecraft", Err: err}
		}
		d.IdentityData = identityData
	}

	n, ok := networkByID(network, d.ErrorLog)
	if !ok {
		return nil, &net.OpError{Op: "dial", Net: "minecraft", Err: fmt.Errorf("dial: no network under id %v", network)}
	}

	var pong []byte
	var netConn net.Conn
	if pong, err = n.PingContext(ctx, address); err == nil {
		netConn, err = n.DialContext(ctx, addressWithPongPort(pong, address))
	} else {
		netConn, err = n.DialContext(ctx, address)
	}
	if err != nil {
		return nil, err
	}

	conn = newConn(netConn, key, d.ErrorLog, d.Protocol, d.FlushRate, false)
	conn.pool = conn.proto.Packets(false)
	conn.identityData = d.IdentityData
	conn.clientData = d.ClientData
	conn.packetFunc = d.PacketFunc
	conn.downloadResourcePack = d.DownloadResourcePack
	conn.cacheEnabled = d.EnableClientCache
	conn.disconnectOnInvalidPacket = d.DisconnectOnInvalidPackets
	conn.disconnectOnUnknownPacket = d.DisconnectOnUnknownPackets

	defaultIdentityData(&conn.identityData)
	defaultClientData(address, conn.identityData.DisplayName, &conn.clientData)

	var request []byte
	if d.TokenSource == nil {
		// We haven't logged into the user's XBL account. We create a login request with only one token
		// holding the identity data set in the Dialer after making sure we clear data from the identity data
		// that is only present when logged in.
		if !d.KeepXBLIdentityData {
			clearXBLIdentityData(&conn.identityData)
		}
		request = login.EncodeOffline(conn.identityData, conn.clientData, key)
	} else {
		// We login as an Android device and this will show up in the 'titleId' field in the JWT chain, which
		// we can't edit. We just enforce Android data for logging in.
		setAndroidData(&conn.clientData)

		request = login.Encode(chainData, conn.clientData, key)
		identityData, _, _, _ := login.Parse(request)
		// If we got the identity data from Minecraft auth, we need to make sure we set it in the Conn too, as
		// we are not aware of the identity data ourselves yet.
		conn.identityData = identityData
	}

	readyForLogin, connected := make(chan struct{}), make(chan struct{})
	ctx, cancel := context.WithCancelCause(ctx)
	go listenConn(conn, readyForLogin, connected, cancel)

	conn.expect(packet.IDNetworkSettings, packet.IDPlayStatus)
	if err := conn.WritePacket(&packet.RequestNetworkSettings{ClientProtocol: d.Protocol.ID()}); err != nil {
		return nil, conn.wrap(fmt.Errorf("send request network settings: %w", err), "dial")
	}
	_ = conn.Flush()

	select {
	case <-ctx.Done():
		return nil, conn.wrap(context.Cause(ctx), "dial")
	case <-conn.ctx.Done():
		return nil, conn.closeErr("dial")
	case <-readyForLogin:
		// We've received our network settings, so we can now send our login request.
		conn.expect(packet.IDServerToClientHandshake, packet.IDPlayStatus)
		if err := conn.WritePacket(&packet.Login{ConnectionRequest: request, ClientProtocol: d.Protocol.ID()}); err != nil {
			return nil, conn.wrap(fmt.Errorf("send login: %w", err), "dial")
		}
		_ = conn.Flush()

		select {
		case <-ctx.Done():
			return nil, conn.wrap(context.Cause(ctx), "dial")
		case <-conn.ctx.Done():
			return nil, conn.closeErr("dial")
		case <-connected:
			// We've connected successfully. We return the connection and no error.
			return conn, nil
		}
	}
}

// readChainIdentityData reads a login.IdentityData from the Mojang chain
// obtained through authentication.
func readChainIdentityData(chainData []byte) (login.IdentityData, error) {
	chain := struct{ Chain []string }{}
	if err := json.Unmarshal(chainData, &chain); err != nil {
		return login.IdentityData{}, fmt.Errorf("read chain: read json: %w", err)
	}
	data := chain.Chain[1]
	claims := struct {
		ExtraData login.IdentityData `json:"extraData"`
	}{}
	tok, err := jwt.ParseSigned(data, []jose.SignatureAlgorithm{jose.ES384})
	if err != nil {
		return login.IdentityData{}, fmt.Errorf("read chain: parse jwt: %w", err)
	}
	if err := tok.UnsafeClaimsWithoutVerification(&claims); err != nil {
		return login.IdentityData{}, fmt.Errorf("read chain: read claims: %w", err)
	}
	if claims.ExtraData.Identity == "" {
		return login.IdentityData{}, fmt.Errorf("read chain: no extra data found")
	}
	return claims.ExtraData, nil
}

// listenConn listens on the connection until it is closed on another goroutine. The channel passed will
// receive a value once the connection is logged in.
func listenConn(conn *Conn, readyForLogin, connected chan struct{}, cancel context.CancelCauseFunc) {
	defer func() {
		_ = conn.Close()
	}()
	cancelContext := true
	for {
		// We finally arrived at the packet decoding loop. We constantly decode packets that arrive
		// and push them to the Conn so that they may be processed.
		packets, err := conn.dec.Decode()
		if err != nil {
			if !errors.Is(err, net.ErrClosed) {
				if cancelContext {
					cancel(err)
				} else {
					conn.log.Error(err.Error())
				}
			}
			return
		}
		for _, data := range packets {
			loggedInBefore, readyToLoginBefore := conn.loggedIn, conn.readyToLogin
			if err := conn.receive(data); err != nil {
				if cancelContext {
					cancel(err)
				} else {
					conn.log.Error(err.Error())
				}
				return
			}
			if !readyToLoginBefore && conn.readyToLogin {
				// This is the signal that the connection is ready to login, so we put a value in the channel so that
				// it may be detected.
				readyForLogin <- struct{}{}
			}
			if !loggedInBefore && conn.loggedIn {
				// This is the signal that the connection was considered logged in, so we put a value in the channel so
				// that it may be detected.
				cancelContext = false
				connected <- struct{}{}
			}
		}
	}
}

// AuthChain requests the Minecraft auth JWT chain using the credentials passed. If successful, an encoded
// chain ready to be put in a login request is returned.
func AuthChain(ctx context.Context, src oauth2.TokenSource, key *ecdsa.PrivateKey, c *http.Client) (string, error) {
	if c.Transport == nil {
		c.Transport = &http.Transport{}
	}
	// Obtain the Live token, and using that the XSTS token.
	liveToken, err := src.Token()
	if err != nil {
		return "", fmt.Errorf("request Live Connect token: %w", err)
	}
	xsts, err := auth.RequestXBLToken(ctx, liveToken, "https://multiplayer.minecraft.net/", c)
	if err != nil {
		return "", fmt.Errorf("request XBOX Live token: %w", err)
	}

	// Obtain the raw chain data using the
	chain, err := auth.RequestMinecraftChain(ctx, xsts, key, c)
	if err != nil {
		return "", fmt.Errorf("request Minecraft auth chain: %w", err)
	}
	return chain, nil
}

//go:embed skin_resource_patch.json
var skinResourcePatch []byte

//go:embed skin_geometry.json
var skinGeometry []byte

// defaultClientData edits the ClientData passed to have defaults set to all fields that were left unchanged.
func defaultClientData(address, username string, d *login.ClientData) {
	if d.ServerAddress == "" {
		d.ServerAddress = address
	}
	d.ThirdPartyName = username
	if d.DeviceOS == 0 {
		d.DeviceOS = protocol.DeviceAndroid
	}
	if d.DefaultInputMode == 0 {
		d.DefaultInputMode = packet.InputModeTouch
	}
	if d.CurrentInputMode == 0 {
		d.CurrentInputMode = packet.InputModeTouch
	}
	if d.GameVersion == "" {
		d.GameVersion = protocol.CurrentVersion
	}
	if d.ClientRandomID == 0 {
		d.ClientRandomID = rand.Int63()
	}
	if d.DeviceID == "" {
		d.DeviceID = uuid.New().String()
	}
	if d.LanguageCode == "" {
		d.LanguageCode = "en_GB"
	}
	if d.PlayFabID == "" {
		id := make([]byte, 8)
		_, _ = cryptorand.Read(id)
		d.PlayFabID = hex.EncodeToString(id)
	}
	if d.AnimatedImageData == nil {
		d.AnimatedImageData = make([]login.SkinAnimation, 0)
	}
	if d.PersonaPieces == nil {
		d.PersonaPieces = make([]login.PersonaPiece, 0)
	}
	if d.PieceTintColours == nil {
		d.PieceTintColours = make([]login.PersonaPieceTintColour, 0)
	}
	if d.SelfSignedID == "" {
		d.SelfSignedID = uuid.New().String()
	}
	if d.SkinID == "" {
		d.SkinID = uuid.New().String()
	}
	if d.SkinData == "" {
		d.SkinData = base64.StdEncoding.EncodeToString(bytes.Repeat([]byte{0, 0, 0, 255}, 32*64))
		d.SkinImageHeight = 32
		d.SkinImageWidth = 64
	}
	if d.SkinResourcePatch == "" {
		d.SkinResourcePatch = base64.StdEncoding.EncodeToString(skinResourcePatch)
	}
	if d.SkinGeometry == "" {
		d.SkinGeometry = base64.StdEncoding.EncodeToString(skinGeometry)
	}
	if d.SkinGeometryVersion == "" {
		d.SkinGeometryVersion = base64.StdEncoding.EncodeToString([]byte("0.0.0"))
	}
}

// setAndroidData ensures the login.ClientData passed matches settings you would see on an Android device.
func setAndroidData(data *login.ClientData) {
	//data.DeviceOS = protocol.DeviceAndroid this is also not good for lunar
	data.GameVersion = protocol.CurrentVersion
}

// clearXBLIdentityData clears data from the login.IdentityData that is only set when a player is logged into
// XBOX Live.
func clearXBLIdentityData(data *login.IdentityData) {
	data.XUID = ""
	data.TitleID = ""
}

// defaultIdentityData edits the IdentityData passed to have defaults set to all fields that were left
// unchanged.
func defaultIdentityData(data *login.IdentityData) {
	if data.Identity == "" {
		data.Identity = uuid.New().String()
	}
	if data.DisplayName == "" {
		data.DisplayName = "Steve"
	}
}

// splitPong splits the pong data passed by ;, taking into account escaping these.
func splitPong(s string) []string {
	var runes []rune
	var tokens []string
	inEscape := false
	for _, r := range s {
		switch {
		case r == '\\':
			inEscape = true
		case r == ';':
			tokens = append(tokens, string(runes))
			runes = runes[:0]
		case inEscape:
			inEscape = false
			fallthrough
		default:
			runes = append(runes, r)
		}
	}
	return append(tokens, string(runes))
}

// addressWithPongPort parses the redirect IPv4 port from the pong and returns the address passed with the port
// found if present, or the original address if not.
func addressWithPongPort(pong []byte, address string) string {
	frag := splitPong(string(pong))
	if len(frag) > 10 {
		portStr := frag[10]
		port, err := strconv.Atoi(portStr)
		// Vanilla (realms, in particular) will sometimes send port 19132 when you ping a port that isn't 19132 already,
		// but we should ignore that.
		if err != nil || port == 19132 {
			return address
		}
		// Remove the port from the address.
		addressParts := strings.Split(address, ":")
		address = strings.Join(strings.Split(address, ":")[:len(addressParts)-1], ":")
		return address + ":" + portStr
	}
	return address
}<|MERGE_RESOLUTION|>--- conflicted
+++ resolved
@@ -15,10 +15,7 @@
 	"log/slog"
 	"math/rand"
 	"net"
-<<<<<<< HEAD
 	"net/http"
-=======
->>>>>>> 58fa3245
 	"strconv"
 	"strings"
 	"time"
@@ -186,7 +183,6 @@
 		d.FlushRate = time.Second / 20
 	}
 
-<<<<<<< HEAD
 	options := &dialOptions{}
 	for _, opt := range opts {
 		opt(options)
@@ -196,15 +192,12 @@
 	if options.key != nil {
 		key = options.key
 	} else {
-		key, _ = ecdsa.GenerateKey(elliptic.P384(), cryptorand.Reader)
-	}
-
-=======
-	key, err := ecdsa.GenerateKey(elliptic.P384(), cryptorand.Reader)
-	if err != nil {
-		return nil, &net.OpError{Op: "dial", Net: "minecraft", Err: fmt.Errorf("generating ECDSA key: %w", err)}
-	}
->>>>>>> 58fa3245
+		key, err = ecdsa.GenerateKey(elliptic.P384(), cryptorand.Reader)
+		if err != nil {
+			return nil, &net.OpError{Op: "dial", Net: "minecraft", Err: fmt.Errorf("generating ECDSA key: %w", err)}
+		}
+	}
+
 	var chainData string
 	if options.chainData != "" {
 		identityData, err := readChainIdentityData([]byte(options.chainData))
