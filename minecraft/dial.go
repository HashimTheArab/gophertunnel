package minecraft

import (
	"bytes"
	"context"
	"crypto/ecdsa"
	"crypto/elliptic"
	cryptorand "crypto/rand"
	_ "embed"
	"encoding/base64"
	"encoding/hex"
	"encoding/json"
	"errors"
	"fmt"
	"log"
	"math/rand"
	"net"
	"os"
	"strconv"
	"strings"
	"time"

	"github.com/go-jose/go-jose/v3/jwt"
	"github.com/google/uuid"
	"github.com/sandertv/gophertunnel/minecraft/auth"
	"github.com/sandertv/gophertunnel/minecraft/protocol"
	"github.com/sandertv/gophertunnel/minecraft/protocol/login"
	"github.com/sandertv/gophertunnel/minecraft/protocol/packet"
	"golang.org/x/oauth2"
)

// Dialer allows specifying specific settings for connection to a Minecraft server.
// The zero value of Dialer is used for the package level Dial function.
type Dialer struct {
	// ErrorLog is a log.Logger that errors that occur during packet handling of servers are written to. By
	// default, ErrorLog is set to one equal to the global logger.
	ErrorLog *log.Logger

	// ClientData is the client data used to login to the server with. It includes fields such as the skin,
	// locale and UUIDs unique to the client. If empty, a default is sent produced using defaultClientData().
	ClientData login.ClientData
	// IdentityData is the identity data used to login to the server with. It includes the username, UUID and
	// XUID of the player.
	// The IdentityData object is obtained using Minecraft auth if Email and Password are set. If not, the
	// object provided here is used, or a default one if left empty.
	IdentityData login.IdentityData

	// TokenSource is the source for Microsoft Live Connect tokens. If set to a non-nil oauth2.TokenSource,
	// this field is used to obtain tokens which in turn are used to authenticate to XBOX Live.
	// The minecraft/auth package provides an oauth2.TokenSource implementation (auth.tokenSource) to use
	// device auth to login.
	// If TokenSource is nil, the connection will not use authentication.
	TokenSource oauth2.TokenSource

	// PacketFunc is called whenever a packet is read from or written to the connection returned when using
	// Dialer.Dial(). It includes packets that are otherwise covered in the connection sequence, such as the
	// Login packet. The function is called with the header of the packet and its raw payload, the address
	// from which the packet originated, and the destination address.
	PacketFunc func(header packet.Header, payload []byte, src, dst net.Addr)

	// DownloadResourcePack is called individually for every texture and behaviour pack sent by the connection when
	// using Dialer.Dial(), and can be used to stop the pack from being downloaded. The function is called with the UUID
	// and version of the resource pack, the number of the current pack being downloaded, and the total amount of packs.
	// The boolean returned determines if the pack will be downloaded or not.
	DownloadResourcePack func(id uuid.UUID, version string, current, total int) bool

	// DisconnectOnUnknownPackets specifies if the connection should disconnect if packets received are not present
	// in the packet pool. If true, such packets lead to the connection being closed immediately.
	// If set to false, the packets will be returned as a packet.Unknown.
	DisconnectOnUnknownPackets bool

	// DisconnectOnInvalidPackets specifies if invalid packets (either too few bytes or too many bytes) should be
	// allowed. If true, such packets lead to the connection being closed immediately. If false,
	// packets with too many bytes will be returned while packets with too few bytes will be skipped.
	DisconnectOnInvalidPackets bool

	// Protocol is the Protocol version used to communicate with the target server. By default, this field is
	// set to the current protocol as implemented in the minecraft/protocol package. Note that packets written
	// to and read from the Conn are always any of those found in the protocol/packet package, as packets
	// are converted from and to this Protocol.
	Protocol Protocol

	// FlushRate is the rate at which packets sent are flushed. Packets are buffered for a duration up to
	// FlushRate and are compressed/encrypted together to improve compression ratios. The lower this
	// time.Duration, the lower the latency but the less efficient both network and cpu wise.
	// The default FlushRate (when set to 0) is time.Second/20. If FlushRate is set negative, packets
	// will not be flushed automatically. In this case, calling `(*Conn).Flush()` is required after any
	// calls to `(*Conn).Write()` or `(*Conn).WritePacket()` to send the packets over network.
	FlushRate time.Duration

	// EnableClientCache, if set to true, enables the client blob cache for the client. This means that the
	// server will send chunks as blobs, which may be saved by the client so that chunks don't have to be
	// transmitted every time, resulting in less network transmission.
	EnableClientCache bool

	// KeepXBLIdentityData, if set to true, enables passing XUID and title ID to the target server
	// if the authentication token is not set. This is technically not valid and some servers might kick
	// the client when an XUID is present without logging in.
	// For getting this to work with BDS, authentication should be disabled.
	KeepXBLIdentityData bool
}

// Dial dials a Minecraft connection to the address passed over the network passed. The network is typically
// "raknet". A Conn is returned which may be used to receive packets from and send packets to.
//
// A zero value of a Dialer struct is used to initiate the connection. A custom Dialer may be used to specify
// additional behaviour.
func Dial(network, address string) (*Conn, error) {
	var d Dialer
	return d.Dial(network, address)
}

// DialTimeout dials a Minecraft connection to the address passed over the network passed. The network is
// typically "raknet". A Conn is returned which may be used to receive packets from and send packets to.
// If a connection is not established before the timeout ends, DialTimeout returns an error.
// DialTimeout uses a zero value of Dialer to initiate the connection.
func DialTimeout(network, address string, timeout time.Duration) (*Conn, error) {
	var d Dialer
	return d.DialTimeout(network, address, timeout)
}

// DialContext dials a Minecraft connection to the address passed over the network passed. The network is
// typically "raknet". A Conn is returned which may be used to receive packets from and send packets to.
// If a connection is not established before the context passed is cancelled, DialContext returns an error.
// DialContext uses a zero value of Dialer to initiate the connection.
func DialContext(ctx context.Context, network, address string) (*Conn, error) {
	var d Dialer
	return d.DialContext(ctx, network, address)
}

// Dial dials a Minecraft connection to the address passed over the network passed. The network is typically
// "raknet". A Conn is returned which may be used to receive packets from and send packets to.
func (d Dialer) Dial(network, address string) (*Conn, error) {
	ctx, cancel := context.WithTimeout(context.Background(), time.Second*30)
	defer cancel()
	return d.DialContext(ctx, network, address)
}

// DialTimeout dials a Minecraft connection to the address passed over the network passed. The network is
// typically "raknet". A Conn is returned which may be used to receive packets from and send packets to.
// If a connection is not established before the timeout ends, DialTimeout returns an error.
func (d Dialer) DialTimeout(network, address string, timeout time.Duration) (*Conn, error) {
	ctx, cancel := context.WithTimeout(context.Background(), timeout)
	defer cancel()
	return d.DialContext(ctx, network, address)
}

// DialContext dials a Minecraft connection to the address passed over the network passed. The network is
// typically "raknet". A Conn is returned which may be used to receive packets from and send packets to.
// If a connection is not established before the context passed is cancelled, DialContext returns an error.
func (d Dialer) DialContext(ctx context.Context, network, address string) (conn *Conn, err error) {
	key, _ := ecdsa.GenerateKey(elliptic.P384(), cryptorand.Reader)

	var chainData string
	if d.TokenSource != nil {
		chainData, err = authChain(ctx, d.TokenSource, key)
		if err != nil {
			return nil, &net.OpError{Op: "dial", Net: "minecraft", Err: err}
		}
		d.IdentityData = readChainIdentityData([]byte(chainData))
	}
	if d.ErrorLog == nil {
		d.ErrorLog = log.New(os.Stderr, "", log.LstdFlags)
	}
	if d.Protocol == nil {
		d.Protocol = DefaultProtocol
	}
	if d.FlushRate == 0 {
		d.FlushRate = time.Second / 20
	}

	n, ok := networkByID(network)
	if !ok {
		return nil, fmt.Errorf("dial: no network under id %v", network)
	}

	var pong []byte
	var netConn net.Conn
	if pong, err = n.PingContext(ctx, address); err == nil {
		netConn, err = n.DialContext(ctx, addressWithPongPort(pong, address))
	} else {
		netConn, err = n.DialContext(ctx, address)
	}
	if err != nil {
		return nil, err
	}

	conn = newConn(netConn, key, d.ErrorLog, d.Protocol, d.FlushRate, false)
	conn.pool = conn.proto.Packets(false)
	conn.identityData = d.IdentityData
	conn.clientData = d.ClientData
	conn.packetFunc = d.PacketFunc
	conn.downloadResourcePack = d.DownloadResourcePack
	conn.cacheEnabled = d.EnableClientCache
	conn.disconnectOnInvalidPacket = d.DisconnectOnInvalidPackets
	conn.disconnectOnUnknownPacket = d.DisconnectOnUnknownPackets

	defaultIdentityData(&conn.identityData)
	defaultClientData(address, conn.identityData.DisplayName, &conn.clientData)

	var request []byte
	if d.TokenSource == nil {
		// We haven't logged into the user's XBL account. We create a login request with only one token
		// holding the identity data set in the Dialer after making sure we clear data from the identity data
		// that is only present when logged in.
		if !d.KeepXBLIdentityData {
			clearXBLIdentityData(&conn.identityData)
		}
		request = login.EncodeOffline(conn.identityData, conn.clientData, key)
	} else {
		// We login as an Android device and this will show up in the 'titleId' field in the JWT chain, which
		// we can't edit. We just enforce Android data for logging in.
		setAndroidData(&conn.clientData)

		request = login.Encode(chainData, conn.clientData, key)
		identityData, _, _, _ := login.Parse(request)
		// If we got the identity data from Minecraft auth, we need to make sure we set it in the Conn too, as
		// we are not aware of the identity data ourselves yet.
		conn.identityData = identityData
	}

	l, c, e := make(chan struct{}), make(chan struct{}),  make(chan error, 1)
	go listenConn(conn, d.ErrorLog, l, c, e)

	conn.expect(packet.IDNetworkSettings, packet.IDPlayStatus)
	if err := conn.WritePacket(&packet.RequestNetworkSettings{ClientProtocol: d.Protocol.ID()}); err != nil {
		return nil, err
	}
	_ = conn.Flush()

	select {
	case <-conn.close:
		return nil, conn.closeErr("dial")
	case <-ctx.Done():
		return nil, conn.wrap(ctx.Err(), "dial")
	case err := <-e:
		return nil, conn.wrap(err, "dial")
	case <-l:
		// We've received our network settings, so we can now send our login request.
		conn.expect(packet.IDServerToClientHandshake, packet.IDPlayStatus)
		if err := conn.WritePacket(&packet.Login{ConnectionRequest: request, ClientProtocol: d.Protocol.ID()}); err != nil {
			return nil, err
		}
		_ = conn.Flush()

		select {
		case <-conn.close:
			return nil, conn.closeErr("dial")
		case <-ctx.Done():
			return nil, conn.wrap(ctx.Err(), "dial")
		case err := <-e:
			return nil, conn.wrap(err, "dial")
		case <-c:
			// We've connected successfully. We return the connection and no error.
			return conn, nil
		}
	}
}

// readChainIdentityData reads a login.IdentityData from the Mojang chain
// obtained through authentication.
func readChainIdentityData(chainData []byte) login.IdentityData {
	chain := struct{ Chain []string }{}
	if err := json.Unmarshal(chainData, &chain); err != nil {
		panic("invalid chain data from authentication: " + err.Error())
	}
	data := chain.Chain[1]
	claims := struct {
		ExtraData login.IdentityData `json:"extraData"`
	}{}
	tok, err := jwt.ParseSigned(data)
	if err != nil {
		panic("invalid chain data from authentication: " + err.Error())
	}
	if err := tok.UnsafeClaimsWithoutVerification(&claims); err != nil {
		panic("invalid chain data from authentication: " + err.Error())
	}
	if claims.ExtraData.Identity == "" {
		panic("chain data contained no data")
	}
	return claims.ExtraData
}

// listenConn listens on the connection until it is closed on another goroutine. The channel passed will
// receive a value once the connection is logged in.
func listenConn(conn *Conn, logger *log.Logger, l, c chan struct{}, e chan error) {
	defer func() {
		_ = conn.Close()
	}()
	for {
		// We finally arrived at the packet decoding loop. We constantly decode packets that arrive
		// and push them to the Conn so that they may be processed.
		packets, err := conn.dec.Decode()
		if err != nil {
			if !errors.Is(err, net.ErrClosed) {
				logger.Printf("dialer conn: %v\n", err)
			}
<<<<<<< HEAD
=======
			select {
			case e <- err:
			default:
				// If the error channel is full, we don't block
			}
>>>>>>> 5e058e65
			return
		}
		for _, data := range packets {
			loggedInBefore, readyToLoginBefore := conn.loggedIn, conn.readyToLogin
			if err := conn.receive(data); err != nil {
				logger.Printf("dialer conn: %v", err)
				select {
				case e <- err:
				default:
					// If the error channel is full, we don't block
				}
				return
			}
			if !readyToLoginBefore && conn.readyToLogin {
				// This is the signal that the connection is ready to login, so we put a value in the channel so that
				// it may be detected.
				l <- struct{}{}
			}
			if !loggedInBefore && conn.loggedIn {
				// This is the signal that the connection was considered logged in, so we put a value in the channel so
				// that it may be detected.
				c <- struct{}{}
			}
		}
	}
}

// authChain requests the Minecraft auth JWT chain using the credentials passed. If successful, an encoded
// chain ready to be put in a login request is returned.
func authChain(ctx context.Context, src oauth2.TokenSource, key *ecdsa.PrivateKey) (string, error) {
	// Obtain the Live token, and using that the XSTS token.
	liveToken, err := src.Token()
	if err != nil {
		return "", fmt.Errorf("request Live Connect token: %w", err)
	}
	xsts, err := auth.RequestXBLToken(ctx, liveToken, "https://multiplayer.minecraft.net/")
	if err != nil {
		return "", fmt.Errorf("request XBOX Live token: %w", err)
	}

	// Obtain the raw chain data using the
	chain, err := auth.RequestMinecraftChain(ctx, xsts, key)
	if err != nil {
		return "", fmt.Errorf("request Minecraft auth chain: %w", err)
	}
	return chain, nil
}

//go:embed skin_resource_patch.json
var skinResourcePatch []byte

//go:embed skin_geometry.json
var skinGeometry []byte

// defaultClientData edits the ClientData passed to have defaults set to all fields that were left unchanged.
func defaultClientData(address, username string, d *login.ClientData) {
	if d.ServerAddress == "" {
		d.ServerAddress = address
	}
	d.ThirdPartyName = username
	if d.DeviceOS == 0 {
		d.DeviceOS = protocol.DeviceAndroid
	}
	if d.GameVersion == "" {
		d.GameVersion = protocol.CurrentVersion
	}
	if d.ClientRandomID == 0 {
		d.ClientRandomID = rand.Int63()
	}
	if d.DeviceID == "" {
		d.DeviceID = uuid.New().String()
	}
	if d.LanguageCode == "" {
		d.LanguageCode = "en_GB"
	}
	if d.PlayFabID == "" {
		id := make([]byte, 8)
		_, _ = cryptorand.Read(id)
		d.PlayFabID = hex.EncodeToString(id)
	}
	if d.AnimatedImageData == nil {
		d.AnimatedImageData = make([]login.SkinAnimation, 0)
	}
	if d.PersonaPieces == nil {
		d.PersonaPieces = make([]login.PersonaPiece, 0)
	}
	if d.PieceTintColours == nil {
		d.PieceTintColours = make([]login.PersonaPieceTintColour, 0)
	}
	if d.SelfSignedID == "" {
		d.SelfSignedID = uuid.New().String()
	}
	if d.SkinID == "" {
		d.SkinID = uuid.New().String()
	}
	if d.SkinData == "" {
		d.SkinData = base64.StdEncoding.EncodeToString(bytes.Repeat([]byte{0, 0, 0, 255}, 32*64))
		d.SkinImageHeight = 32
		d.SkinImageWidth = 64
	}
	if d.SkinResourcePatch == "" {
		d.SkinResourcePatch = base64.StdEncoding.EncodeToString(skinResourcePatch)
	}
	if d.SkinGeometry == "" {
		d.SkinGeometry = base64.StdEncoding.EncodeToString(skinGeometry)
	}
	if d.SkinGeometryVersion == "" {
		d.SkinGeometryVersion = base64.StdEncoding.EncodeToString([]byte("0.0.0"))
	}
}

// setAndroidData ensures the login.ClientData passed matches settings you would see on an Android device.
func setAndroidData(data *login.ClientData) {
	//data.DeviceOS = protocol.DeviceAndroid this is also not good for lunar
	data.GameVersion = protocol.CurrentVersion
}

// clearXBLIdentityData clears data from the login.IdentityData that is only set when a player is logged into
// XBOX Live.
func clearXBLIdentityData(data *login.IdentityData) {
	data.XUID = ""
	data.TitleID = ""
}

// defaultIdentityData edits the IdentityData passed to have defaults set to all fields that were left
// unchanged.
func defaultIdentityData(data *login.IdentityData) {
	if data.Identity == "" {
		data.Identity = uuid.New().String()
	}
	if data.DisplayName == "" {
		data.DisplayName = "Steve"
	}
}

// splitPong splits the pong data passed by ;, taking into account escaping these.
func splitPong(s string) []string {
	var runes []rune
	var tokens []string
	inEscape := false
	for _, r := range s {
		switch {
		case r == '\\':
			inEscape = true
		case r == ';':
			tokens = append(tokens, string(runes))
			runes = runes[:0]
		case inEscape:
			inEscape = false
			fallthrough
		default:
			runes = append(runes, r)
		}
	}
	return append(tokens, string(runes))
}

// addressWithPongPort parses the redirect IPv4 port from the pong and returns the address passed with the port
// found if present, or the original address if not.
func addressWithPongPort(pong []byte, address string) string {
	frag := splitPong(string(pong))
	if len(frag) > 10 {
		portStr := frag[10]
		port, err := strconv.Atoi(portStr)
		// Vanilla (realms, in particular) will sometimes send port 19132 when you ping a port that isn't 19132 already,
		// but we should ignore that.
		if err != nil || port == 19132 {
			return address
		}
		// Remove the port from the address.
		addressParts := strings.Split(address, ":")
		address = strings.Join(strings.Split(address, ":")[:len(addressParts)-1], ":")
		return address + ":" + portStr
	}
	return address
}<|MERGE_RESOLUTION|>--- conflicted
+++ resolved
@@ -295,14 +295,6 @@
 			if !errors.Is(err, net.ErrClosed) {
 				logger.Printf("dialer conn: %v\n", err)
 			}
-<<<<<<< HEAD
-=======
-			select {
-			case e <- err:
-			default:
-				// If the error channel is full, we don't block
-			}
->>>>>>> 5e058e65
 			return
 		}
 		for _, data := range packets {
