--- conflicted
+++ resolved
@@ -3,15 +3,16 @@
 import (
 	"bytes"
 	"fmt"
-	"github.com/go-gl/mathgl/mgl32"
-	"github.com/google/uuid"
-	"github.com/sandertv/gophertunnel/minecraft/nbt"
 	"image/color"
 	"io"
 	"math/big"
 	"reflect"
 	"sort"
 	"unsafe"
+
+	"github.com/go-gl/mathgl/mgl32"
+	"github.com/google/uuid"
+	"github.com/sandertv/gophertunnel/minecraft/nbt"
 )
 
 // Writer implements writing methods for data types from Minecraft packets. Each Packet implementation has one
@@ -495,10 +496,7 @@
 	_ = w.w.WriteByte(byte(u.Bits()[0]))
 }
 
-<<<<<<< HEAD
-=======
 // PackSetting writes a PackSetting x to the underlying buffer.
->>>>>>> 312cff6b
 func (w *Writer) PackSetting(x *PackSetting) {
 	w.String(&x.Name)
 	var id uint32
