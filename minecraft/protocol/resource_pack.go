package protocol

import "github.com/google/uuid"

const (
	PackSettingTypeFloat = iota
	PackSettingTypeBool
	PackSettingTypeString
)

// TexturePackInfo represents a texture pack's info sent over network. It holds information about the
// texture pack such as its name, description and version.
type TexturePackInfo struct {
	// UUID is the UUID of the texture pack. Each texture pack downloaded must have a different UUID in
	// order for the client to be able to handle them properly.
	UUID uuid.UUID
	// Version is the version of the texture pack. The client will cache texture packs sent by the server as
	// long as they carry the same version. Sending a texture pack with a different version than previously
	// will force the client to re-download it.
	Version string
	// Size is the total size in bytes that the texture pack occupies. This is the size of the compressed
	// archive (zip) of the texture pack.
	Size uint64
	// ContentKey is the key used to decrypt the behaviour pack if it is encrypted. This is generally the case
	// for marketplace texture packs.
	ContentKey string
	// SubPackName ...
	SubPackName string
	// ContentIdentity is another UUID for the resource pack, and is generally set for marketplace texture
	// packs. It is also required for client-side validations when the resource pack is encrypted.
	ContentIdentity string
	// HasScripts specifies if the texture packs has any scripts in it. A client will only download the
	// behaviour pack if it supports scripts, which, up to 1.11, only includes Windows 10.
	HasScripts bool
	// AddonPack specifies if the texture pack is from an addon.
	AddonPack bool
	// RTXEnabled specifies if the texture pack uses the raytracing technology introduced in 1.16.200.
	RTXEnabled bool
	// DownloadURL is a URL that the client can use to download the pack instead of the server sending it in
	// chunks, which it will continue to do if this field is left empty.
	DownloadURL string
}

// Marshal encodes/decodes a TexturePackInfo.
func (x *TexturePackInfo) Marshal(r IO) {
	r.UUID(&x.UUID)
	r.String(&x.Version)
	r.Uint64(&x.Size)
	r.String(&x.ContentKey)
	r.String(&x.SubPackName)
	r.String(&x.ContentIdentity)
	r.Bool(&x.HasScripts)
	r.Bool(&x.AddonPack)
	r.Bool(&x.RTXEnabled)
	r.String(&x.DownloadURL)
}

// StackResourcePack represents a resource pack sent on the stack of the client. When sent, the client will
// apply them in the order of the stack sent.
type StackResourcePack struct {
	// UUID is the UUID of the resource pack. Each resource pack downloaded must have a different UUID in
	// order for the client to be able to handle them properly.
	UUID string
	// Version is the version of the resource pack. The client will cache resource packs sent by the server as
	// long as they carry the same version. Sending a resource pack with a different version than previously
	// will force the client to re-download it.
	Version string
	// SubPackName ...
	SubPackName string
}

// Marshal encodes/decodes a StackResourcePack.
func (x *StackResourcePack) Marshal(r IO) {
	r.String(&x.UUID)
	r.String(&x.Version)
	r.String(&x.SubPackName)
}

// PackURL represents a resource pack that is being served from a HTTP server rather than being sent over
// the Minecraft protocol.
type PackURL struct {
	// UUIDVersion is a combination of the UUID and version of the resource pack in the format UUID_Version.
	// The client will only attempt to download the resource pack if it does not already have it cached.
	UUIDVersion string
	// URL is the URL from which the resource pack is downloaded. This URL must serve a zip file containing
	// a manifest.json file inside another folder. The manifest cannot be in the root of the zip file.
	URL string
}

// Marshal encodes/decodes a CDNURL.
func (x *PackURL) Marshal(r IO) {
	r.String(&x.UUIDVersion)
	r.String(&x.URL)
}

<<<<<<< HEAD
// PackSetting ...
type PackSetting struct {
	// Name is the name of the pack setting.
	Name string
	// Value is the new value of the pack setting. This is either a bool, float32 or string.
=======
// PackSetting represents a single setting from the pack settings UI. It holds information
// about the setting that was changed, including its name and the new value.
type PackSetting struct {
	// Name is the name of the pack setting.
	Name string
	// Value is the new value of the setting. This is either a float32, bool or string.
>>>>>>> 312cff6b
	Value any
}<|MERGE_RESOLUTION|>--- conflicted
+++ resolved
@@ -93,19 +93,11 @@
 	r.String(&x.URL)
 }
 
-<<<<<<< HEAD
-// PackSetting ...
-type PackSetting struct {
-	// Name is the name of the pack setting.
-	Name string
-	// Value is the new value of the pack setting. This is either a bool, float32 or string.
-=======
 // PackSetting represents a single setting from the pack settings UI. It holds information
 // about the setting that was changed, including its name and the new value.
 type PackSetting struct {
 	// Name is the name of the pack setting.
 	Name string
 	// Value is the new value of the setting. This is either a float32, bool or string.
->>>>>>> 312cff6b
 	Value any
 }