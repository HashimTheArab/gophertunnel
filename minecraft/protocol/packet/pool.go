--- conflicted
+++ resolved
@@ -64,10 +64,6 @@
 		IDContainerSetData:     &ContainerSetData{},
 		IDCraftingData:         &CraftingData{},
 		IDCraftingEvent:        &CraftingEvent{},
-<<<<<<< HEAD
-		// ...
-		IDFullChunkData: &FullChunkData{},
-=======
 		IDGUIDataPickItem:      &GUIDataPickItem{},
 		IDAdventureSettings:    &AdventureSettings{},
 		IDBlockEntityData:      &BlockEntityData{},
@@ -81,7 +77,6 @@
 		IDSimpleEvent:          &SimpleEvent{},
 		IDEvent:                &Event{},
 		IDSpawnExperienceOrb:   &SpawnExperienceOrb{},
->>>>>>> bb44db8e
 		// ...
 		IDRequestChunkRadius: &RequestChunkRadius{},
 		IDChunkRadiusUpdated: &ChunkRadiusUpdated{},
