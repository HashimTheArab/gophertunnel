--- conflicted
+++ resolved
@@ -4,18 +4,11 @@
 	"bytes"
 	"fmt"
 	"io"
-<<<<<<< HEAD
 	"math"
 	"sync"
 
-	"github.com/golang/snappy"
-	"github.com/klauspost/compress/flate"
-=======
-	"sync"
-
 	"github.com/klauspost/compress/flate"
 	"github.com/klauspost/compress/snappy"
->>>>>>> 6854e488
 	"github.com/sandertv/gophertunnel/minecraft/internal"
 )
 
