package protocol

import (
	"bytes"
	"errors"
	"fmt"
	"github.com/go-gl/mathgl/mgl32"
	"github.com/google/uuid"
	"github.com/sandertv/gophertunnel/minecraft/nbt"
	"image/color"
	"io"
	"math"
	"math/big"
	"math/bits"
	"unsafe"
)

// Reader implements reading operations for reading types from Minecraft packets. Each Packet implementation
// has one passed to it.
// Reader's uses should always be encapsulated with a deferred recovery. Reader panics on invalid data.
type Reader struct {
	r interface {
		io.Reader
		io.ByteReader
	}
	shieldID      int32
	limitsEnabled bool
}

// NewReader creates a new Reader using the io.ByteReader passed as underlying source to read bytes from.
func NewReader(r interface {
	io.Reader
	io.ByteReader
}, shieldID int32, enableLimits bool) *Reader {
	return &Reader{r: r, shieldID: shieldID, limitsEnabled: enableLimits}
}

// Uint8 reads a uint8 from the underlying buffer.
func (r *Reader) Uint8(x *uint8) {
	var err error
	*x, err = r.r.ReadByte()
	if err != nil {
		r.panic(err)
	}
}

// Int8 reads an int8 from the underlying buffer.
func (r *Reader) Int8(x *int8) {
	var b uint8
	r.Uint8(&b)
	*x = int8(b)
}

// Bool reads a bool from the underlying buffer.
func (r *Reader) Bool(x *bool) {
	u, err := r.r.ReadByte()
	if err != nil {
		r.panic(err)
	}
	*x = *(*bool)(unsafe.Pointer(&u))
}

// errStringTooLong is an error set if a string decoded using the String method has a length that is too long.
var errStringTooLong = errors.New("string length overflows a 32-bit integer")

// StringUTF ...
func (r *Reader) StringUTF(x *string) {
	var length int16
	r.Int16(&length)
	l := int(length)
	if l > math.MaxInt16 {
		r.panic(errStringTooLong)
	}
	data := make([]byte, l)
	if _, err := r.r.Read(data); err != nil {
		r.panic(err)
	}
	*x = *(*string)(unsafe.Pointer(&data))
}

// String reads a string from the underlying buffer.
func (r *Reader) String(x *string) {
	var length uint32
	r.Varuint32(&length)
	l := int(length)
	if l > math.MaxInt32 {
		r.panic(errStringTooLong)
	}
	data := make([]byte, l)
	if _, err := r.r.Read(data); err != nil {
		r.panic(err)
	}
	*x = *(*string)(unsafe.Pointer(&data))
}

// ByteSlice reads a byte slice from the underlying buffer, similarly to String.
func (r *Reader) ByteSlice(x *[]byte) {
	var length uint32
	r.Varuint32(&length)
	l := int(length)
	if l > math.MaxInt32 {
		r.panic(errStringTooLong)
	}
	data := make([]byte, l)
	if _, err := r.r.Read(data); err != nil {
		r.panic(err)
	}
	*x = data
}

// Vec3 reads three float32s into an mgl32.Vec3 from the underlying buffer.
func (r *Reader) Vec3(x *mgl32.Vec3) {
	r.Float32(&x[0])
	r.Float32(&x[1])
	r.Float32(&x[2])
}

// Vec2 reads two float32s into an mgl32.Vec2 from the underlying buffer.
func (r *Reader) Vec2(x *mgl32.Vec2) {
	r.Float32(&x[0])
	r.Float32(&x[1])
}

// BlockPos reads three varint32s into a BlockPos from the underlying buffer.
func (r *Reader) BlockPos(x *BlockPos) {
	r.Varint32(&x[0])
	r.Varint32(&x[1])
	r.Varint32(&x[2])
}

// UBlockPos reads three varint32s, one unsigned for the y, into a BlockPos from the underlying buffer.
func (r *Reader) UBlockPos(x *BlockPos) {
	r.Varint32(&x[0])
	var y uint32
	r.Varuint32(&y)
	x[1] = int32(y)
	r.Varint32(&x[2])
}

// ChunkPos writes a ChunkPos as 2 varint32s to the underlying buffer.
func (r *Reader) ChunkPos(x *ChunkPos) {
	r.Varint32(&x[0])
	r.Varint32(&x[1])
}

// SubChunkPos writes a SubChunkPos as 3 varint32s to the underlying buffer.
func (r *Reader) SubChunkPos(x *SubChunkPos) {
	r.Varint32(&x[0])
	r.Varint32(&x[1])
	r.Varint32(&x[2])
}

// SoundPos reads an mgl32.Vec3 that serves as a position for a sound.
func (r *Reader) SoundPos(x *mgl32.Vec3) {
	var b BlockPos
	r.UBlockPos(&b)
	*x = mgl32.Vec3{float32(b[0]) / 8, float32(b[1]) / 8, float32(b[2]) / 8}
}

// ByteFloat reads a rotational float32 from a single byte.
func (r *Reader) ByteFloat(x *float32) {
	var v uint8
	r.Uint8(&v)
	*x = float32(v) * (360.0 / 256.0)
}

// RGB reads a color.RGBA x from three float32s.
func (r *Reader) RGB(x *color.RGBA) {
	var red, green, blue float32
	r.Float32(&red)
	r.Float32(&green)
	r.Float32(&blue)
	*x = color.RGBA{
		R: uint8(red * 255),
		G: uint8(green * 255),
		B: uint8(blue * 255),
	}
}

// RGBA reads a color.RGBA x from a uint32.
func (r *Reader) RGBA(x *color.RGBA) {
	var v uint32
	r.Uint32(&v)
	*x = color.RGBA{
		R: byte(v),
		G: byte(v >> 8),
		B: byte(v >> 16),
		A: byte(v >> 24),
	}
}

// ARGB reads a color.ARGB x from a int32.
func (r *Reader) ARGB(x *color.RGBA) {
	var v int32
	r.Int32(&v)
	*x = color.RGBA{
		A: byte(v),
		R: byte(v >> 8),
		G: byte(v >> 16),
		B: byte(v >> 24),
	}
}

// BEARGB reads a color.ARGB x from a big endian int32.
func (r *Reader) BEARGB(x *color.RGBA) {
	var v int32
	r.BEInt32(&v)
	*x = color.RGBA{
		A: byte(v),
		R: byte(v >> 8),
		G: byte(v >> 16),
		B: byte(v >> 24),
	}
}

// VarRGBA reads a color.RGBA x from a varuint32.
func (r *Reader) VarRGBA(x *color.RGBA) {
	var v uint32
	r.Varuint32(&v)
	*x = color.RGBA{
		R: byte(v),
		G: byte(v >> 8),
		B: byte(v >> 16),
		A: byte(v >> 24),
	}
}

// Bytes reads the leftover bytes into a byte slice.
func (r *Reader) Bytes(p *[]byte) {
	var err error
	*p, err = io.ReadAll(r.r)
	if err != nil {
		r.panic(err)
	}
}

// NBT reads a compound tag into a map from the underlying buffer.
func (r *Reader) NBT(m *map[string]any, encoding nbt.Encoding) {
	dec := nbt.NewDecoderWithEncoding(r.r, encoding)
	dec.AllowZero = true

	*m = make(map[string]any)
	if err := dec.Decode(m); err != nil {
		r.panic(err)
	}
}

// NBTList reads a list of NBT tags from the underlying buffer.
func (r *Reader) NBTList(m *[]any, encoding nbt.Encoding) {
	if err := nbt.NewDecoderWithEncoding(r.r, encoding).Decode(m); err != nil {
		r.panic(err)
	}
}

// UUID reads a uuid.UUID from the underlying buffer.
func (r *Reader) UUID(x *uuid.UUID) {
	b := make([]byte, 16)
	if _, err := r.r.Read(b); err != nil {
		r.panic(err)
	}

	// The UUIDs we read are Little Endian, but the uuid library is based on Big Endian UUIDs, so we need to
	// reverse the two int64s the UUID is composed of, then reverse their bytes too.
	b = append(b[8:], b[:8]...)
	var arr [16]byte
	for i, j := 0, 15; i < j; i, j = i+1, j-1 {
		arr[i], arr[j] = b[j], b[i]
	}
	*x = arr
}

// PlayerInventoryAction reads a PlayerInventoryAction.
func (r *Reader) PlayerInventoryAction(x *UseItemTransactionData) {
	r.Varint32(&x.LegacyRequestID)
	if x.LegacyRequestID < -1 && (x.LegacyRequestID&1) == 0 {
		Slice(r, &x.LegacySetItemSlots)
	}
	Slice(r, &x.Actions)
	r.Varuint32(&x.ActionType)
	r.Varuint32(&x.TriggerType)
	r.BlockPos(&x.BlockPosition)
	r.Varint32(&x.BlockFace)
	r.Varint32(&x.HotBarSlot)
	r.ItemInstance(&x.HeldItem)
	r.Vec3(&x.Position)
	r.Vec3(&x.ClickedPosition)
	r.Varuint32(&x.BlockRuntimeID)
	r.Varuint32(&x.ClientPrediction)
}

// GameRule reads a GameRule x from the Reader.
func (r *Reader) GameRule(x *GameRule) {
	r.String(&x.Name)
	r.Bool(&x.CanBeModifiedByPlayer)
	var t uint32
	r.Varuint32(&t)

	switch t {
	case 1:
		var v bool
		r.Bool(&v)
		x.Value = v
	case 2:
		var v uint32
		r.Uint32(&v)
		x.Value = v
	case 3:
		var v float32
		r.Float32(&v)
		x.Value = v
	default:
		r.UnknownEnumOption(t, "game rule type")
	}
}

// GameRuleLegacy reads a legacy GameRule x from the Reader.
func (r *Reader) GameRuleLegacy(x *GameRule) {
	r.String(&x.Name)
	r.Bool(&x.CanBeModifiedByPlayer)
	var t uint32
	r.Varuint32(&t)

	switch t {
	case 1:
		var v bool
		r.Bool(&v)
		x.Value = v
	case 2:
		var v uint32
		r.Varuint32(&v)
		x.Value = v
	case 3:
		var v float32
		r.Float32(&v)
		x.Value = v
	default:
		r.UnknownEnumOption(t, "game rule type")
	}
}

// EntityMetadata reads an entity metadata map from the underlying buffer into map x.
func (r *Reader) EntityMetadata(x *map[uint32]any) {
	*x = map[uint32]any{}

	var count uint32
	r.Varuint32(&count)
	for i := uint32(0); i < count; i++ {
		var key, dataType uint32
		r.Varuint32(&key)
		r.Varuint32(&dataType)
		switch dataType {
		case EntityDataTypeByte:
			var v byte
			r.Uint8(&v)
			(*x)[key] = v
		case EntityDataTypeInt16:
			var v int16
			r.Int16(&v)
			(*x)[key] = v
		case EntityDataTypeInt32:
			var v int32
			r.Varint32(&v)
			(*x)[key] = v
		case EntityDataTypeFloat32:
			var v float32
			r.Float32(&v)
			(*x)[key] = v
		case EntityDataTypeString:
			var v string
			r.String(&v)
			(*x)[key] = v
		case EntityDataTypeCompoundTag:
			var v map[string]any
			r.NBT(&v, nbt.NetworkLittleEndian)
			(*x)[key] = v
		case EntityDataTypeBlockPos:
			var v BlockPos
			r.BlockPos(&v)
			(*x)[key] = v
		case EntityDataTypeInt64:
			var v int64
			r.Varint64(&v)
			(*x)[key] = v
		case EntityDataTypeVec3:
			var v mgl32.Vec3
			r.Vec3(&v)
			(*x)[key] = v
		default:
			r.UnknownEnumOption(dataType, "entity metadata")
		}
	}
}

// ItemDescriptorCount reads an ItemDescriptorCount i from the underlying buffer.
func (r *Reader) ItemDescriptorCount(i *ItemDescriptorCount) {
	var id uint8
	r.Uint8(&id)

	switch id {
	case ItemDescriptorInvalid:
		i.Descriptor = &InvalidItemDescriptor{}
	case ItemDescriptorDefault:
		i.Descriptor = &DefaultItemDescriptor{}
	case ItemDescriptorMoLang:
		i.Descriptor = &MoLangItemDescriptor{}
	case ItemDescriptorItemTag:
		i.Descriptor = &ItemTagItemDescriptor{}
	case ItemDescriptorDeferred:
		i.Descriptor = &DeferredItemDescriptor{}
	case ItemDescriptorComplexAlias:
		i.Descriptor = &ComplexAliasItemDescriptor{}
	default:
		r.UnknownEnumOption(id, "item descriptor type")
		return
	}

	i.Descriptor.Marshal(r)
	r.Varint32(&i.Count)
}

// ItemInstance reads an ItemInstance i from the underlying buffer.
func (r *Reader) ItemInstance(i *ItemInstance) {
	x := &i.Stack
	x.NBTData = make(map[string]any)
	r.Varint32(&x.NetworkID)
	if x.NetworkID == 0 || x.NetworkID == -1 {
		// The item was air, so there is no more data we should read for the item instance. After all, air
		// items aren't really anything.
		x.MetadataValue, x.Count, x.CanBePlacedOn, x.CanBreak = 0, 0, nil, nil
		return
	}

	r.Uint16(&x.Count)
	r.Varuint32(&x.MetadataValue)

	var hasNetID bool
	r.Bool(&hasNetID)

	if hasNetID {
		r.Varint32(&i.StackNetworkID)
	}

	r.Varint32(&x.BlockRuntimeID)

	var extraData []byte
	r.ByteSlice(&extraData)

	buf := bytes.NewBuffer(extraData)
	bufReader := NewReader(buf, r.shieldID, r.limitsEnabled)

	var length int16
	bufReader.Int16(&length)

	if length == -1 {
		var version uint8
		bufReader.Uint8(&version)

		switch version {
		case 1:
			bufReader.NBT(&x.NBTData, nbt.LittleEndian)
		default:
			bufReader.UnknownEnumOption(version, "item user data version")
			return
		}
	} else if length > 0 {
		bufReader.NBT(&x.NBTData, nbt.LittleEndian)
	}

	FuncSliceUint32Length(bufReader, &x.CanBePlacedOn, bufReader.StringUTF)
	FuncSliceUint32Length(bufReader, &x.CanBreak, bufReader.StringUTF)

	if x.NetworkID == bufReader.shieldID {
		var blockingTick int64
		bufReader.Int64(&blockingTick)
	}
}

// Item reads an ItemStack x from the underlying buffer.
func (r *Reader) Item(x *ItemStack) {
	x.NBTData = make(map[string]any)
	r.Varint32(&x.NetworkID)
	if x.NetworkID == 0 || x.NetworkID == -1 {
		// The item was air, so there is no more data we should read for the item instance. After all, air
		// items aren't really anything.
		x.MetadataValue, x.Count, x.CanBePlacedOn, x.CanBreak = 0, 0, nil, nil
		return
	}

	r.Uint16(&x.Count)
	r.Varuint32(&x.MetadataValue)
	r.Varint32(&x.BlockRuntimeID)

	var extraData []byte
	r.ByteSlice(&extraData)

	buf := bytes.NewBuffer(extraData)
	bufReader := NewReader(buf, r.shieldID, r.limitsEnabled)

	var length int16
	bufReader.Int16(&length)

	if length == -1 {
		var version uint8
		bufReader.Uint8(&version)

		switch version {
		case 1:
			bufReader.NBT(&x.NBTData, nbt.LittleEndian)
		default:
			bufReader.UnknownEnumOption(version, "item user data version")
			return
		}
	} else if length > 0 {
		bufReader.NBT(&x.NBTData, nbt.LittleEndian)
	}

	FuncSliceUint32Length(bufReader, &x.CanBePlacedOn, bufReader.StringUTF)
	FuncSliceUint32Length(bufReader, &x.CanBreak, bufReader.StringUTF)

	if x.NetworkID == bufReader.shieldID {
		var blockingTick int64
		bufReader.Int64(&blockingTick)
	}
}

// StackRequestAction reads a StackRequestAction from the reader.
func (r *Reader) StackRequestAction(x *StackRequestAction) {
	var id uint8
	r.Uint8(&id)
	if !lookupStackRequestAction(id, x) {
		r.UnknownEnumOption(id, "stack request action type")
		return
	}
	(*x).Marshal(r)
}

// MaterialReducer reads a material reducer from the reader.
func (r *Reader) MaterialReducer(m *MaterialReducer) {
	var mix int32
	r.Varint32(&mix)
	m.InputItem = ItemType{NetworkID: mix << 16, MetadataValue: uint32(mix & 0x7fff)}
	Slice(r, &m.Outputs)
}

// Recipe reads a Recipe from the reader.
func (r *Reader) Recipe(x *Recipe) {
	var recipeType int32
	r.Varint32(&recipeType)
	if !lookupRecipe(recipeType, x) {
		r.UnknownEnumOption(recipeType, "crafting data recipe type")
		return
	}
	(*x).Unmarshal(r)
}

// EventType reads an Event's type from the reader.
func (r *Reader) EventType(x *Event) {
	var t int32
	r.Varint32(&t)
	if !lookupEvent(t, x) {
		r.UnknownEnumOption(t, "event packet event type")
	}
}

// TransactionDataType reads an InventoryTransactionData type from the reader.
func (r *Reader) TransactionDataType(x *InventoryTransactionData) {
	var transactionType uint32
	r.Varuint32(&transactionType)
	if !lookupTransactionData(transactionType, x) {
		r.UnknownEnumOption(transactionType, "inventory transaction data type")
	}
}

// AbilityValue reads an ability value from the reader.
func (r *Reader) AbilityValue(x *any) {
	valType, boolVal, floatVal := uint8(0), false, float32(0)
	r.Uint8(&valType)
	r.Bool(&boolVal)
	r.Float32(&floatVal)
	switch valType {
	case 1:
		*x = boolVal
	case 2:
		*x = floatVal
	default:
		r.InvalidValue(valType, "ability value type", "must be bool or float32")
	}
}

// Bitset reads a Bitset from the reader.
func (r *Reader) Bitset(x *Bitset, size int) {
	*x = NewBitset(size)
	for i := 0; i < size; i += 7 {
		b, err := r.r.ReadByte()
		if err != nil {
			r.panic(err)
		} else if i+bits.Len8(b) > size {
			r.panic(errBitsetOverflow)
		}

		bi := big.NewInt(int64(b & 0x7f))
		x.int.Or(x.int, bi.Lsh(bi, uint(i)))
		if b&0x80 == 0 {
			return
		}
	}

	r.panic(errBitsetOverflow)
}

<<<<<<< HEAD
=======
// PackSetting reads a PackSetting from the reader.
>>>>>>> 312cff6b
func (r *Reader) PackSetting(x *PackSetting) {
	r.String(&x.Name)
	var t uint32
	r.Varuint32(&t)
	switch t {
	case PackSettingTypeFloat:
		var v float32
		r.Float32(&v)
		x.Value = v
	case PackSettingTypeBool:
		var v bool
		r.Bool(&v)
		x.Value = v
	case PackSettingTypeString:
		var v string
		r.String(&v)
		x.Value = v
	default:
		r.UnknownEnumOption(t, "pack setting")
	}
}

// SliceLimit checks if the value passed is lower than the limit passed. If
// not, the Reader panics.
func (r *Reader) SliceLimit(value uint32, max uint32) {
	if value > max && r.limitsEnabled {
		r.panicf("slice length was too long: length of %v (max %v)", value, max)
	}
}

// ShieldID returns the shield ID provided to the reader.
func (r *Reader) ShieldID() int32 {
	return r.shieldID
}

// UnknownEnumOption panics with an unknown enum option error.
func (r *Reader) UnknownEnumOption(value any, enum string) {
	r.panicf("unknown value '%v' for enum type '%v'", value, enum)
}

// InvalidValue panics with an error indicating that the value passed is not valid for a specific field.
func (r *Reader) InvalidValue(value any, forField, reason string) {
	r.panicf("invalid value '%v' for %v: %v", value, forField, reason)
}

// errVarIntOverflow is an error set if one of the Varint methods encounters a varint that does not terminate
// after 5 or 10 bytes, depending on the data type read into.
// var errVarIntOverflow = errors.New("varint overflows integer")
var errBitsetOverflow = errors.New("bitset overflows size")

// Varint64 reads up to 10 bytes from the underlying buffer into an int64.
func (r *Reader) Varint64(x *int64) {
	var ux uint64
	var i int
	for {
		b, err := r.r.ReadByte()
		if err != nil {
			r.panic(err)
		}

		ux |= uint64(b&0x7f) << i
		if b&0x80 == 0 {
			*x = int64(ux >> 1)
			if ux&1 != 0 {
				*x = ^*x
			}
			return
		}
		i += 7
	}
}

// Varuint64 reads up to 10 bytes from the underlying buffer into a uint64.
func (r *Reader) Varuint64(x *uint64) {
	var v uint64
	var i int
	for {
		b, err := r.r.ReadByte()
		if err != nil {
			r.panic(err)
		}

		v |= uint64(b&0x7f) << i
		if b&0x80 == 0 {
			*x = v
			return
		}
		i += 7
	}
}

// Varint32 reads up to 5 bytes from the underlying buffer into an int32.
func (r *Reader) Varint32(x *int32) {
	var ux uint32
	var i int
	for {
		b, err := r.r.ReadByte()
		if err != nil {
			r.panic(err)
		}

		ux |= uint32(b&0x7f) << i
		if b&0x80 == 0 {
			*x = int32(ux >> 1)
			if ux&1 != 0 {
				*x = ^*x
			}
			return
		}
		i += 7
	}
}

// Varuint32 reads up to 5 bytes from the underlying buffer into a uint32.
func (r *Reader) Varuint32(x *uint32) {
	var v uint32
	var i int
	for {
		b, err := r.r.ReadByte()
		if err != nil {
			r.panic(err)
		}

		v |= uint32(b&0x7f) << i
		if b&0x80 == 0 {
			*x = v
			return
		}
		i += 7
	}
}

// panicf panics with the format and values passed and assigns the error created to the Reader.
func (r *Reader) panicf(format string, a ...any) {
	panic(fmt.Errorf(format, a...))
}

// panic panics with the error passed, similarly to panicf.
func (r *Reader) panic(err error) {
	panic(err)
}<|MERGE_RESOLUTION|>--- conflicted
+++ resolved
@@ -4,15 +4,16 @@
 	"bytes"
 	"errors"
 	"fmt"
-	"github.com/go-gl/mathgl/mgl32"
-	"github.com/google/uuid"
-	"github.com/sandertv/gophertunnel/minecraft/nbt"
 	"image/color"
 	"io"
 	"math"
 	"math/big"
 	"math/bits"
 	"unsafe"
+
+	"github.com/go-gl/mathgl/mgl32"
+	"github.com/google/uuid"
+	"github.com/sandertv/gophertunnel/minecraft/nbt"
 )
 
 // Reader implements reading operations for reading types from Minecraft packets. Each Packet implementation
@@ -608,10 +609,7 @@
 	r.panic(errBitsetOverflow)
 }
 
-<<<<<<< HEAD
-=======
 // PackSetting reads a PackSetting from the reader.
->>>>>>> 312cff6b
 func (r *Reader) PackSetting(x *PackSetting) {
 	r.String(&x.Name)
 	var t uint32
