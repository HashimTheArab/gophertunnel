package protocol

import (
	"github.com/google/uuid"
	"image/color"
)

const (
	PlayerActionStartBreak = iota
	PlayerActionAbortBreak
	PlayerActionStopBreak
	PlayerActionGetUpdatedBlock
	PlayerActionDropItem
	PlayerActionStartSleeping
	PlayerActionStopSleeping
	PlayerActionRespawn
	PlayerActionJump
	PlayerActionStartSprint
	PlayerActionStopSprint
	PlayerActionStartSneak
	PlayerActionStopSneak
	PlayerActionCreativePlayerDestroyBlock
	PlayerActionDimensionChangeDone
	PlayerActionStartGlide
	PlayerActionStopGlide
	PlayerActionBuildDenied
	PlayerActionCrackBreak
	PlayerActionChangeSkin
	PlayerActionSetEnchantmentSeed
	PlayerActionStartSwimming
	PlayerActionStopSwimming
	PlayerActionStartSpinAttack
	PlayerActionStopSpinAttack
	PlayerActionStartBuildingBlock
	PlayerActionPredictDestroyBlock
	PlayerActionContinueDestroyBlock
	PlayerActionStartItemUseOn
	PlayerActionStopItemUseOn
	PlayerActionHandledTeleport
	PlayerActionMissedSwing
	PlayerActionStartCrawling
	PlayerActionStopCrawling
	PlayerActionStartFlying
	PlayerActionStopFlying
	_
	PlayerActionStartUsingItem
)

// PlayerListEntry is an entry found in the PlayerList packet. It represents a single player using the UUID
// found in the entry, and contains several properties such as the skin.
type PlayerListEntry struct {
	// UUID is the UUID of the player as sent in the Login packet when the client joined the server. It must
	// match this UUID exactly for the correct XBOX Live icon to show up in the list.
	UUID uuid.UUID
	// EntityUniqueID is the unique entity ID of the player. This ID typically stays consistent during the
	// lifetime of a world, but servers often send the runtime ID for this.
	EntityUniqueID int64
	// Username is the username that is shown in the player list of the player that obtains a PlayerList
	// packet with this entry. It does not have to be the same as the actual username of the player.
	Username string
	// XUID is the XBOX Live user ID of the player, which will remain consistent as long as the player is
	// logged in with the XBOX Live account.
	XUID string
	// PlatformChatID is an identifier only set for particular platforms when chatting (presumably only for
	// Nintendo Switch). It is otherwise an empty string, and is used to decide which players are able to
	// chat with each other.
	PlatformChatID string
	// BuildPlatform is the platform of the player as sent by that player in the Login packet.
	BuildPlatform int32
	// Skin is the skin of the player that should be added to the player list. Once sent here, it will not
	// have to be sent again.
	Skin Skin
	// Teacher is a Minecraft: Education Edition field. It specifies if the player to be added to the player
	// list is a teacher.
	Teacher bool
	// Host specifies if the player that is added to the player list is the host of the game.
	Host bool
	// SubClient specifies if the player that is added to the player list is a sub-client of another player.
	SubClient bool
	// PlayerColour is the colour of the player that is shown in UI elements, currently only used for the
	// player locator bar.
	PlayerColour color.RGBA
}

// Marshal encodes/decodes a PlayerListEntry.
func (x *PlayerListEntry) Marshal(r IO) {
	r.UUID(&x.UUID)
	r.Varint64(&x.EntityUniqueID)
	r.String(&x.Username)
	r.String(&x.XUID)
	r.String(&x.PlatformChatID)
	r.Int32(&x.BuildPlatform)
	Single(r, &x.Skin)
	r.Bool(&x.Teacher)
	r.Bool(&x.Host)
	r.Bool(&x.SubClient)
	r.ARGB(&x.PlayerColour)
}

// PlayerListRemoveEntry encodes/decodes a PlayerListEntry for removal from the list.
func PlayerListRemoveEntry(r IO, x *PlayerListEntry) {
	r.UUID(&x.UUID)
}

// PlayerMovementSettings represents the different server authoritative movement settings. These control how
// the client will provide input to the server.
type PlayerMovementSettings struct {
	// RewindHistorySize is the amount of history to keep at maximum.
	RewindHistorySize int32
	// ServerAuthoritativeBlockBreaking specifies if block breaking should be sent through
	// packet.PlayerAuthInput or not.
	ServerAuthoritativeBlockBreaking bool
}

// PlayerMoveSettings reads/writes PlayerMovementSettings x to/from IO r.
func PlayerMoveSettings(r IO, x *PlayerMovementSettings) {
	r.Varint32(&x.RewindHistorySize)
	r.Bool(&x.ServerAuthoritativeBlockBreaking)
}

// PlayerBlockAction ...
type PlayerBlockAction struct {
	// Action is the action to be performed, and is one of the constants listed above.
	Action int32
	// BlockPos is the position of the block that was interacted with.
	BlockPos BlockPos
	// Face is the face of the block that was interacted with.
	Face int32
}

// Marshal encodes/decodes a PlayerBlockAction.
func (x *PlayerBlockAction) Marshal(r IO) {
	r.Varint32(&x.Action)
	switch x.Action {
	case PlayerActionStartBreak, PlayerActionAbortBreak, PlayerActionCrackBreak, PlayerActionPredictDestroyBlock, PlayerActionContinueDestroyBlock:
		r.BlockPos(&x.BlockPos)
		r.Varint32(&x.Face)
	}
}

<<<<<<< HEAD
type PlayerArmourDamageEntry struct {
	// ArmourSlot ...
	ArmourSlot uint8
	// Damage ...
=======
// PlayerArmourDamageEntry represents an entry for a single piece of armour that should be damaged.
type PlayerArmourDamageEntry struct {
	// ArmourSlot is the index of the armour slot to damage.
	ArmourSlot uint8
	// Damage is the amount of damage to apply to the armour in the specified slot.
>>>>>>> 312cff6b
	Damage int16
}

// Marshal encodes/decodes a PlayerArmourDamageEntry.
func (x *PlayerArmourDamageEntry) Marshal(r IO) {
	r.Uint8(&x.ArmourSlot)
	r.Int16(&x.Damage)
}<|MERGE_RESOLUTION|>--- conflicted
+++ resolved
@@ -1,8 +1,9 @@
 package protocol
 
 import (
+	"image/color"
+
 	"github.com/google/uuid"
-	"image/color"
 )
 
 const (
@@ -138,18 +139,11 @@
 	}
 }
 
-<<<<<<< HEAD
-type PlayerArmourDamageEntry struct {
-	// ArmourSlot ...
-	ArmourSlot uint8
-	// Damage ...
-=======
 // PlayerArmourDamageEntry represents an entry for a single piece of armour that should be damaged.
 type PlayerArmourDamageEntry struct {
 	// ArmourSlot is the index of the armour slot to damage.
 	ArmourSlot uint8
 	// Damage is the amount of damage to apply to the armour in the specified slot.
->>>>>>> 312cff6b
 	Damage int16
 }
 
