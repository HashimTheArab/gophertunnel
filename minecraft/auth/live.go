--- conflicted
+++ resolved
@@ -101,9 +101,6 @@
 	panic("unreachable")
 }
 
-<<<<<<< HEAD
-// StartDeviceAuth starts the device auth, retrieving a login URI for the user and a code the user needs to
-=======
 var serverDate time.Time
 
 func getDateHeader(headers http.Header) time.Time {
@@ -123,8 +120,7 @@
 	}
 }
 
-// startDeviceAuth starts the device auth, retrieving a login URI for the user and a code the user needs to
->>>>>>> 81c9af5f
+// StartDeviceAuth starts the device auth, retrieving a login URI for the user and a code the user needs to
 // enter.
 func StartDeviceAuth() (*deviceAuthConnect, error) {
 	resp, err := http.PostForm("https://login.live.com/oauth20_connect.srf", url.Values{
