package auth

import (
	"bytes"
	"context"
	"crypto/ecdsa"
	"crypto/elliptic"
	"crypto/rand"
	"crypto/sha256"
	"crypto/tls"
	"encoding/base64"
	"encoding/binary"
	"encoding/json"
	"fmt"
<<<<<<< HEAD
	"io"
	"log/slog"
=======
>>>>>>> fbefb70c
	"math/big"
	"net/http"
	"time"

	"github.com/google/uuid"
	"golang.org/x/oauth2"
)

// XBLToken holds info on the authorization token used for authenticating with XBOX Live.
type XBLToken struct {
	AuthorizationToken struct {
		DisplayClaims struct {
			UserInfo []struct {
				GamerTag string `json:"gtg"`
				XUID     string `json:"xid"`
				UserHash string `json:"uhs"`
			} `json:"xui"`
		}
		Token string
	}
}

// SetAuthHeader returns a string that may be used for the 'Authorization' header used for Minecraft
// related endpoints that need an XBOX Live authenticated caller.
func (t XBLToken) SetAuthHeader(r *http.Request) {
	r.Header.Set("Authorization", fmt.Sprintf("XBL3.0 x=%v;%v", t.AuthorizationToken.DisplayClaims.UserInfo[0].UserHash, t.AuthorizationToken.Token))
}

// RequestXBLToken requests an XBOX Live auth token using the passed Live token pair.
func RequestXBLToken(ctx context.Context, liveToken *oauth2.Token, relyingParty string, c *http.Client) (*XBLToken, error) {
	if !liveToken.Valid() {
		return nil, fmt.Errorf("live token is no longer valid")
	}

	if c == nil {
		c = http.DefaultClient
	}
	transport := c.Transport
	if transport == nil {
		transport = http.DefaultTransport
	}

	if t, ok := transport.(*http.Transport); ok {
		t.TLSClientConfig = &tls.Config{
			Renegotiation: tls.RenegotiateOnceAsClient,
		}
	}

	defer c.CloseIdleConnections()

	// We first generate an ECDSA private key which will be used to provide a 'ProofKey' to each of the
	// requests, and to sign these requests.
	key, err := ecdsa.GenerateKey(elliptic.P256(), rand.Reader)
	if err != nil {
		return nil, fmt.Errorf("generating ECDSA key: %w", err)
	}

	start := time.Now()
	deviceToken, err := obtainDeviceToken(ctx, c, key)
	if err != nil {
		var body []byte
		if xboxErr, ok := err.(*XboxError); ok {
			body = []byte(xboxErr.ResponseBody)
		}
		slog.ErrorContext(ctx, "device token request failed", "time", time.Since(start).String(), "error", err, "body", string(body))
		return nil, fmt.Errorf("device token request failed: %w", err)
	}
	xblToken, err := obtainXBLToken(ctx, c, key, liveToken, deviceToken, relyingParty)
	if err != nil {
		var body []byte
		if xboxErr, ok := err.(*XboxError); ok {
			body = []byte(xboxErr.ResponseBody)
		}
		slog.ErrorContext(ctx, "xbl token request failed", "time", time.Since(start).String(), "error", err, "body", string(body))
		return nil, fmt.Errorf("xbl token request failed: %w", err)
	}
	return xblToken, nil
}

func obtainXBLToken(ctx context.Context, c *http.Client, key *ecdsa.PrivateKey, liveToken *oauth2.Token, device *deviceToken, relyingParty string) (*XBLToken, error) {
	data, err := json.Marshal(map[string]any{
		"AccessToken":       "t=" + liveToken.AccessToken,
		"AppId":             AppID,
		"deviceToken":       device.Token,
		"Sandbox":           "RETAIL",
		"UseModernGamertag": true,
		"SiteName":          "user.auth.xboxlive.com",
		"RelyingParty":      relyingParty,
		"ProofKey": map[string]any{
			"crv": "P-256",
			"alg": "ES256",
			"use": "sig",
			"kty": "EC",
			"x":   base64.RawURLEncoding.EncodeToString(padTo32Bytes(key.PublicKey.X)),
			"y":   base64.RawURLEncoding.EncodeToString(padTo32Bytes(key.PublicKey.Y)),
		},
	})
	if err != nil {
		return nil, fmt.Errorf("marshaling XBL auth request: %w", err)
	}

	req, err := http.NewRequestWithContext(ctx, "POST", "https://sisu.xboxlive.com/authorize", bytes.NewReader(data))
	if err != nil {
		return nil, fmt.Errorf("POST %v: %w", "https://sisu.xboxlive.com/authorize", err)
	}
	req.Header.Set("x-xbl-contract-version", "1")
	sign(req, data, key)

	resp, err := c.Do(req)
	if err != nil {
		var body []byte
		if resp != nil && resp.Body != nil {
			body, _ = io.ReadAll(resp.Body)
		}
		return nil, newXboxNetworkError("POST", "https://sisu.xboxlive.com/authorize", err, body)
	}
	defer resp.Body.Close()
	if resp.StatusCode != 200 {
		body, _ := io.ReadAll(resp.Body)
		return nil, newXboxHTTPError("POST", "https://sisu.xboxlive.com/authorize", resp, body)
	}
	info := new(XBLToken)
	return info, json.NewDecoder(resp.Body).Decode(info)
}

// deviceToken is the token obtained by requesting a device token by posting to xblDeviceAuthURL. Its Token
// field may be used in a request to obtain the XSTS token.
type deviceToken struct {
	Token string
}

// obtainDeviceToken sends a POST request to the device auth endpoint using the ECDSA private key passed to
// sign the request.
func obtainDeviceToken(ctx context.Context, c *http.Client, key *ecdsa.PrivateKey) (token *deviceToken, err error) {
	data, err := json.Marshal(map[string]any{
		"RelyingParty": "http://auth.xboxlive.com",
		"TokenType":    "JWT",
		"Properties": map[string]any{
			"AuthMethod": "ProofOfPossession",
			"Id":         "{" + uuid.New().String() + "}",
			"DeviceType": DeviceType,
			"Version":    "10",
			"ProofKey": map[string]any{
				"crv": "P-256",
				"alg": "ES256",
				"use": "sig",
				"kty": "EC",
				"x":   base64.RawURLEncoding.EncodeToString(padTo32Bytes(key.PublicKey.X)),
				"y":   base64.RawURLEncoding.EncodeToString(padTo32Bytes(key.PublicKey.Y)),
			},
		},
	})
	if err != nil {
		return nil, fmt.Errorf("marshaling device auth request: %w", err)
	}

	request, err := http.NewRequestWithContext(ctx, "POST", "https://device.auth.xboxlive.com/device/authenticate", bytes.NewReader(data))
	if err != nil {
		return nil, fmt.Errorf("POST %v: %w", "https://device.auth.xboxlive.com/device/authenticate", err)
	}

	request.Header.Set("Cache-Control", "no-store, must-revalidate, no-cache")
	request.Header.Set("x-xbl-contract-version", "1")
	sign(request, data, key)

	resp, err := c.Do(request)
	if err != nil {
		var body []byte
		if resp != nil && resp.Body != nil {
			body, _ = io.ReadAll(resp.Body)
		}
		return nil, newXboxNetworkError("POST", "https://device.auth.xboxlive.com/device/authenticate", err, body)
	}
	defer resp.Body.Close()
	if resp.StatusCode != 200 {
		body, _ := io.ReadAll(resp.Body)
		return nil, newXboxHTTPError("POST", "https://device.auth.xboxlive.com/device/authenticate", resp, body)
	}
	token = &deviceToken{}
	return token, json.NewDecoder(resp.Body).Decode(token)
}

// sign signs the request passed containing the body passed. It signs the request using the ECDSA private key
// passed. If the request has a 'ProofKey' field in the Properties field, that key must be passed here.
func sign(request *http.Request, body []byte, key *ecdsa.PrivateKey) {
	currentTime := windowsTimestamp()
	hash := sha256.New()

	// Signature policy version (0, 0, 0, 1) + 0 byte.
	buf := bytes.NewBuffer([]byte{0, 0, 0, 1, 0})
	// Timestamp + 0 byte.
	_ = binary.Write(buf, binary.BigEndian, currentTime)
	buf.Write([]byte{0})
	hash.Write(buf.Bytes())

	// HTTP method, generally POST + 0 byte.
	hash.Write([]byte("POST"))
	hash.Write([]byte{0})
	// Request uri path + raw query + 0 byte.
	path := request.URL.Path
	if rq := request.URL.RawQuery; rq != "" {
		path += "?" + rq
	}
	hash.Write([]byte(path))
	hash.Write([]byte{0})

	// Authorization header if present, otherwise an empty string + 0 byte.
	hash.Write([]byte(request.Header.Get("Authorization")))
	hash.Write([]byte{0})

	// Body data (only up to a certain limit, but this limit is practically never reached) + 0 byte.
	hash.Write(body)
	hash.Write([]byte{0})

	// Sign the checksum produced, and combine the 'r' and 's' into a single signature.
	// Encode r and s as 32-byte, zero-padded big-endian values so the P-256 signature is always exactly 64 bytes long.
	r, s, _ := ecdsa.Sign(rand.Reader, key, hash.Sum(nil))
<<<<<<< HEAD
	r32 := make([]byte, 32)
	s32 := make([]byte, 32)
	r.FillBytes(r32)
	s.FillBytes(s32)
	signature := append(r32, s32...)
=======
	signature := make([]byte, 64)
	r.FillBytes(signature[:32])
	s.FillBytes(signature[32:])
>>>>>>> fbefb70c

	// The signature begins with 12 bytes, the first being the signature policy version (0, 0, 0, 1) again,
	// and the other 8 the timestamp again.
	buf = bytes.NewBuffer([]byte{0, 0, 0, 1})
	_ = binary.Write(buf, binary.BigEndian, currentTime)

	// Append the signature to the other 12 bytes, and encode the signature with standard base64 encoding.
	sig := append(buf.Bytes(), signature...)
	request.Header.Set("Signature", base64.StdEncoding.EncodeToString(sig))
}

// windowsTimestamp returns a Windows specific timestamp. It has a certain offset from Unix time which must be
// accounted for.
func windowsTimestamp() int64 {
	return (time.Now().Unix() + 11644473600) * 10000000
}

// padTo32Bytes converts a big.Int into a fixed 32-byte, zero-padded slice.
// This is used to ensure that the X and Y coordinates of the ECDSA public key are always 32 bytes long,
// because big.Int.Bytes() returns a minimal encoding which may sometimes be less than 32 bytes.
func padTo32Bytes(b *big.Int) []byte {
	out := make([]byte, 32)
	b.FillBytes(out)
	return out
}

// parseXboxError returns the message associated with an Xbox Live error code.
func parseXboxErrorCode(code string) string {
	switch code {
	case "2148916227":
		return "Your account was banned by Xbox for violating one or more Community Standards for Xbox and is unable to be used."
	case "2148916229":
		return "Your account is currently restricted and your guardian has not given you permission to play online. Login to https://account.microsoft.com/family/ and have your guardian change your permissions."
	case "2148916233":
		return "Your account currently does not have an Xbox profile. Please create one at https://signup.live.com/signup"
	case "2148916234":
		return "Your account has not accepted Xbox's Terms of Service. Please login and accept them."
	case "2148916235":
		return "Your account resides in a region that Xbox has not authorized use from. Xbox has blocked your attempt at logging in."
	case "2148916236":
		return "Your account requires proof of age. Please login to https://login.live.com/login.srf and provide proof of age."
	case "2148916237":
		return "Your account has reached its limit for playtime. Your account has been blocked from logging in."
	case "2148916238":
		return "The account date of birth is under 18 years and cannot proceed unless the account is added to a family by an adult."
	default:
		return fmt.Sprintf("unknown error code: %v", code)
	}
}<|MERGE_RESOLUTION|>--- conflicted
+++ resolved
@@ -12,11 +12,8 @@
 	"encoding/binary"
 	"encoding/json"
 	"fmt"
-<<<<<<< HEAD
 	"io"
 	"log/slog"
-=======
->>>>>>> fbefb70c
 	"math/big"
 	"net/http"
 	"time"
@@ -234,17 +231,9 @@
 	// Sign the checksum produced, and combine the 'r' and 's' into a single signature.
 	// Encode r and s as 32-byte, zero-padded big-endian values so the P-256 signature is always exactly 64 bytes long.
 	r, s, _ := ecdsa.Sign(rand.Reader, key, hash.Sum(nil))
-<<<<<<< HEAD
-	r32 := make([]byte, 32)
-	s32 := make([]byte, 32)
-	r.FillBytes(r32)
-	s.FillBytes(s32)
-	signature := append(r32, s32...)
-=======
 	signature := make([]byte, 64)
 	r.FillBytes(signature[:32])
 	s.FillBytes(signature[32:])
->>>>>>> fbefb70c
 
 	// The signature begins with 12 bytes, the first being the signature policy version (0, 0, 0, 1) again,
 	// and the other 8 the timestamp again.
