--- conflicted
+++ resolved
@@ -53,7 +53,6 @@
 	UseModernGamertag    bool
 	UcsMigrationResponse struct {
 		GcsConsentsToOverride []string `json:"gcsConsentsToOverride"`
-<<<<<<< HEAD
 	}
 	Flow string
 }
@@ -66,31 +65,13 @@
 			UserHash string `json:"uhs"`
 		} `json:"xui"`
 	}
-=======
-	}
-	Flow string
-}
-
-type authorizationToken struct {
-	DisplayClaims struct {
-		UserInfo []struct {
-			GamerTag string `json:"gtg"`
-			XUID     string `json:"xid"`
-			UserHash string `json:"uhs"`
-		} `json:"xui"`
-	}
->>>>>>> ba36c9b6
 	IssueInstant time.Time
 	NotAfter     time.Time
 	Token        string
 }
 
 func (t authorizationToken) Expired() bool {
-<<<<<<< HEAD
-	return time.Now().After(t.NotAfter.Add(-time.Minute * 5))
-=======
 	return time.Now().After(t.NotAfter.Add(-time.Minute*5))
->>>>>>> ba36c9b6
 }
 
 // SetAuthHeader returns a string that may be used for the 'Authorization' header used for Minecraft
@@ -99,7 +80,6 @@
 	r.Header.Set("Authorization", fmt.Sprintf("XBL3.0 x=%v;%v", t.AuthorizationToken.DisplayClaims.UserInfo[0].UserHash, t.AuthorizationToken.Token))
 }
 
-<<<<<<< HEAD
 // XBLTokenObtainer holds a live token and device token used for requesting XBL tokens.
 type XBLTokenObtainer struct {
 	authClient  *authclient.AuthClient
@@ -142,13 +122,6 @@
 func RequestXBLToken(ctx context.Context, authClient *authclient.AuthClient, liveToken *oauth2.Token, relyingParty string) (*XBLToken, error) {
 	return RequestXBLTokenDevice(ctx, authClient, liveToken, DeviceAndroid, relyingParty)
 }
-=======
-// RequestXBLToken requests an XBOX Live auth token using the passed Live token pair.
-func (c *AuthClient) RequestXBLToken(ctx context.Context, liveToken *oauth2.Token, relyingParty string) (*XBLToken, error) {
-	if !liveToken.Valid() {
-		return nil, fmt.Errorf("live token is no longer valid")
-	}
->>>>>>> ba36c9b6
 
 // RequestXBLTokenDevice requests an XBOX Live auth token using the passed Live token pair.
 func RequestXBLTokenDevice(ctx context.Context, authClient *authclient.AuthClient, liveToken *oauth2.Token, deviceType Device, relyingParty string) (*XBLToken, error) {
@@ -161,21 +134,15 @@
 	if err != nil {
 		return nil, fmt.Errorf("generating ECDSA key: %w", err)
 	}
-<<<<<<< HEAD
 	deviceToken, err := obtainDeviceToken(ctx, authClient, key, deviceType)
-=======
-
-	deviceToken, err := c.obtainDeviceToken(ctx, key)
 	if err != nil {
 		return nil, fmt.Errorf("device token request failed: %w", err)
 	}
-	xblToken, err := c.obtainXBLToken(ctx, key, liveToken, deviceToken, relyingParty)
->>>>>>> ba36c9b6
-	if err != nil {
-		return nil, fmt.Errorf("xbl token request failed: %w", err)
-	}
-<<<<<<< HEAD
-	return obtainXBLToken(ctx, authClient, key, liveToken, deviceToken, deviceType, relyingParty)
+  xblToken, err := obtainXBLToken(ctx, authClient, key, liveToken, deviceToken, deviceType, relyingParty)
+  if err != nil {
+    return nil, fmt.Errorf("xbl token request failed: %w", err)
+  }
+  return xblToken, nil
 }
 
 func obtainXBLToken(ctx context.Context, c *authclient.AuthClient, key *ecdsa.PrivateKey, liveToken *oauth2.Token, device *deviceToken, deviceType Device, relyingParty string) (*XBLToken, error) {
@@ -183,16 +150,6 @@
 		"AccessToken":       "t=" + liveToken.AccessToken,
 		"AppId":             deviceType.ClientID,
 		"deviceToken":       device.Token,
-=======
-	return xblToken, nil
-}
-
-func (c *AuthClient) obtainXBLToken(ctx context.Context, key *ecdsa.PrivateKey, liveToken *oauth2.Token, device *deviceToken, relyingParty string) (*XBLToken, error) {
-	data, err := json.Marshal(map[string]any{
-		"AccessToken":       "t=" + liveToken.AccessToken,
-		"AppId":             AppID,
-		"DeviceToken":       device.Token,
->>>>>>> ba36c9b6
 		"Sandbox":           "RETAIL",
 		"UseModernGamertag": true,
 		"SiteName":          "user.auth.xboxlive.com",
@@ -217,11 +174,7 @@
 	req.Header.Set("x-xbl-contract-version", "1")
 	sign(req, data, key)
 
-<<<<<<< HEAD
-	resp, err := c.Do(ctx, req)
-=======
-	resp, err := c.DoWithOptions(ctx, req, RetryOptions{Attempts: 5})
->>>>>>> ba36c9b6
+	resp, err := c.DoWithOptions(ctx, req, authclient.RetryOptions{Attempts: 5})
 	if err != nil {
 		var body []byte
 		if resp != nil && resp.Body != nil {
@@ -246,11 +199,6 @@
 // deviceToken is the token obtained by requesting a device token by posting to xblDeviceAuthURL. Its Token
 // field may be used in a request to obtain the XSTS token.
 type deviceToken struct {
-<<<<<<< HEAD
-	IssueInstant time.Time `json:"IssueInstant"`
-	NotAfter     time.Time `json:"NotAfter"`
-	Token        string
-=======
 	// IssueInstant is the time the token was issued at.
 	IssueInstant time.Time
 	// NotAfter is the expiration time of the device token.
@@ -262,29 +210,19 @@
 			DCS string `json:"dcs"`
 		} `json:"xdi"`
 	}
->>>>>>> ba36c9b6
 }
 
 // obtainDeviceToken sends a POST request to the device auth endpoint using the ECDSA private key passed to
 // sign the request.
-<<<<<<< HEAD
 func obtainDeviceToken(ctx context.Context, c *authclient.AuthClient, key *ecdsa.PrivateKey, deviceType Device) (token *deviceToken, err error) {
-=======
-func (c *AuthClient) obtainDeviceToken(ctx context.Context, key *ecdsa.PrivateKey) (token *deviceToken, err error) {
->>>>>>> ba36c9b6
 	data, err := json.Marshal(map[string]any{
 		"RelyingParty": "http://auth.xboxlive.com",
 		"TokenType":    "JWT",
 		"Properties": map[string]any{
 			"AuthMethod": "ProofOfPossession",
 			"Id":         "{" + uuid.New().String() + "}",
-<<<<<<< HEAD
 			"DeviceType": deviceType.DeviceType,
 			"Version":    deviceType.Version,
-=======
-			"DeviceType": DeviceType,
-			"Version":    "10",
->>>>>>> ba36c9b6
 			"ProofKey": map[string]any{
 				"crv": "P-256",
 				"alg": "ES256",
@@ -308,11 +246,7 @@
 	request.Header.Set("x-xbl-contract-version", "1")
 	sign(request, data, key)
 
-<<<<<<< HEAD
-	resp, err := c.Do(ctx, request)
-=======
-	resp, err := c.DoWithOptions(ctx, request, RetryOptions{Attempts: 5})
->>>>>>> ba36c9b6
+	resp, err := c.DoWithOptions(ctx, request, authclient.RetryOptions{Attempts: 5})
 	if err != nil {
 		var body []byte
 		if resp != nil && resp.Body != nil {
