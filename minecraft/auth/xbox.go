--- conflicted
+++ resolved
@@ -11,12 +11,9 @@
 	"encoding/binary"
 	"encoding/json"
 	"fmt"
-<<<<<<< HEAD
 	"github.com/df-mc/go-xsapi"
-=======
 	"io"
 	"math/big"
->>>>>>> 6d01c2f6
 	"net/http"
 	"strings"
 	"time"
@@ -59,13 +56,11 @@
 	UcsMigrationResponse struct {
 		GcsConsentsToOverride []string `json:"gcsConsentsToOverride"`
 	}
-<<<<<<< HEAD
-
+	Flow string
+  
 	// key is the private key used as 'ProofKey' for authentication.
 	// It is used for signing requests in [XBLToken.SetAuthHeader].
 	key *ecdsa.PrivateKey
-=======
-	Flow string
 }
 
 type authorizationToken struct {
@@ -83,7 +78,6 @@
 
 func (t authorizationToken) Expired() bool {
 	return time.Now().After(t.NotAfter.Add(-time.Minute * 5))
->>>>>>> 6d01c2f6
 }
 
 // String returns a string that may be used for the 'Authorization' header used for Minecraft
@@ -102,7 +96,6 @@
 // signs the request with a 'Signature' header using the private key if [http.Request.Body] implements
 // the Bytes() method to return its bytes to sign (typically [bytes.Buffer] or similar).
 func (t XBLToken) SetAuthHeader(r *http.Request) {
-<<<<<<< HEAD
 	r.Header.Set("Authorization", t.String())
 
 	if b, ok := r.Body.(interface {
@@ -110,12 +103,6 @@
 	}); ok {
 		sign(r, b.Bytes(), t.key)
 	}
-=======
-	if len(t.AuthorizationToken.DisplayClaims.UserInfo) == 0 {
-		panic("xbox: authorization token has no user info (malformed response from Microsoft)")
-	}
-	r.Header.Set("Authorization", fmt.Sprintf("XBL3.0 x=%v;%v", t.AuthorizationToken.DisplayClaims.UserInfo[0].UserHash, t.AuthorizationToken.Token))
->>>>>>> 6d01c2f6
 }
 
 // XBLTokenObtainer holds a live token and device token used for requesting XBL tokens.
@@ -407,30 +394,6 @@
 	return (t.Unix() + 11644473600) * 10000000
 }
 
-<<<<<<< HEAD
-// parseXboxError returns the message associated with an Xbox Live error code.
-func parseXboxErrorCode(code string) string {
-	switch code {
-	case "2148916227":
-		return "Your account was banned by Xbox for violating one or more Community Standards for Xbox and is unable to be used."
-	case "2148916229":
-		return "Your account is currently restricted and your guardian has not given you permission to play online. Login to https://account.microsoft.com/family/ and have your guardian change your permissions."
-	case "2148916233":
-		return "Your account currently does not have an Xbox profile. Please create one at https://signup.live.com/signup"
-	case "2148916234":
-		return "Your account has not accepted Xbox's Terms of Service. Please login and accept them."
-	case "2148916235":
-		return "Your account resides in a region that Xbox has not authorized use from. Xbox has blocked your attempt at logging in."
-	case "2148916236":
-		return "Your account requires proof of age. Please login to https://login.live.com/login.srf and provide proof of age."
-	case "2148916237":
-		return "Your account has reached its limit for playtime. Your account has been blocked from logging in."
-	case "2148916238":
-		return "The account date of birth is under 18 years and cannot proceed unless the account is added to a family by an adult."
-	default:
-		return fmt.Sprintf("unknown error code: %v", code)
-	}
-=======
 // padTo32Bytes converts a big.Int into a fixed 32-byte, zero-padded slice.
 // This is used to ensure that the X and Y coordinates of the ECDSA public key are always 32 bytes long,
 // because big.Int.Bytes() returns a minimal encoding which may sometimes be less than 32 bytes.
@@ -438,5 +401,4 @@
 	out := make([]byte, 32)
 	b.FillBytes(out)
 	return out
->>>>>>> 6d01c2f6
 }